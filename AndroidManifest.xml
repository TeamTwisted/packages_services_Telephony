<?xml version="1.0" encoding="utf-8"?>
<!-- Copyright (C) 2007 The Android Open Source Project

     Licensed under the Apache License, Version 2.0 (the "License");
     you may not use this file except in compliance with the License.
     You may obtain a copy of the License at

          http://www.apache.org/licenses/LICENSE-2.0

     Unless required by applicable law or agreed to in writing, software
     distributed under the License is distributed on an "AS IS" BASIS,
     WITHOUT WARRANTIES OR CONDITIONS OF ANY KIND, either express or implied.
     See the License for the specific language governing permissions and
     limitations under the License.
-->

<manifest xmlns:android="http://schemas.android.com/apk/res/android"
        xmlns:androidprv="http://schemas.android.com/apk/prv/res/android"
        package="com.android.phone"
        coreApp="true"
        android:sharedUserId="android.uid.phone"
        android:sharedUserLabel="@string/phoneAppLabel"
>

    <original-package android:name="com.android.phone" />

    <protected-broadcast android:name="android.intent.action.SERVICE_STATE" />
    <protected-broadcast android:name="android.intent.action.RADIO_TECHNOLOGY" />
    <protected-broadcast android:name="android.intent.action.EMERGENCY_CALLBACK_MODE_CHANGED" />
    <protected-broadcast android:name="android.intent.action.SIG_STR" />
    <protected-broadcast android:name="android.intent.action.ANY_DATA_STATE" />
    <protected-broadcast android:name="android.intent.action.DATA_CONNECTION_FAILED" />
    <protected-broadcast android:name="android.intent.action.SIM_STATE_CHANGED" />
    <protected-broadcast android:name="android.intent.action.NETWORK_SET_TIME" />
    <protected-broadcast android:name="android.intent.action.NETWORK_SET_TIMEZONE" />
    <protected-broadcast android:name="android.intent.action.ACTION_SHOW_NOTICE_ECM_BLOCK_OTHERS" />
    <protected-broadcast android:name="android.intent.action.ACTION_MDN_STATE_CHANGED" />
    <protected-broadcast android:name="android.provider.Telephony.SPN_STRINGS_UPDATED" />
    <protected-broadcast android:name="android.provider.Telephony.SIM_FULL" />
    <protected-broadcast android:name="com.android.internal.telephony.data-restart-trysetup" />
    <protected-broadcast android:name="com.android.internal.telephony.data-stall" />

    <uses-permission android:name="android.permission.BROADCAST_STICKY" />
    <uses-permission android:name="android.permission.CALL_PHONE" />
    <uses-permission android:name="android.permission.CALL_PRIVILEGED" />
    <uses-permission android:name="android.permission.WRITE_SETTINGS" />
    <uses-permission android:name="android.permission.WRITE_SECURE_SETTINGS" />
    <uses-permission android:name="android.permission.READ_CONTACTS" />
    <uses-permission android:name="android.permission.READ_CALL_LOG" />
    <uses-permission android:name="android.permission.WRITE_CONTACTS" />
    <uses-permission android:name="android.permission.WRITE_CALL_LOG" />
    <uses-permission android:name="android.permission.SYSTEM_ALERT_WINDOW" />
    <uses-permission android:name="android.permission.INTERNAL_SYSTEM_WINDOW" />
    <uses-permission android:name="android.permission.VIBRATE" />
    <uses-permission android:name="android.permission.BLUETOOTH" />
    <uses-permission android:name="android.permission.BLUETOOTH_ADMIN" />
    <uses-permission android:name="android.permission.REORDER_TASKS" />
    <uses-permission android:name="android.permission.CHANGE_CONFIGURATION" />
    <uses-permission android:name="android.permission.WAKE_LOCK" />
    <uses-permission android:name="android.permission.MODIFY_AUDIO_SETTINGS" />
    <uses-permission android:name="android.permission.STATUS_BAR" />
    <uses-permission android:name="android.permission.READ_SMS" />
    <uses-permission android:name="android.permission.WRITE_SMS" />
    <uses-permission android:name="android.permission.SEND_SMS" />
    <uses-permission android:name="android.permission.SEND_RESPOND_VIA_MESSAGE" />
    <uses-permission android:name="android.permission.SET_TIME" />
    <uses-permission android:name="android.permission.SET_TIME_ZONE" />
    <uses-permission android:name="android.permission.ACCESS_WIFI_STATE" />
    <uses-permission android:name="android.permission.READ_PHONE_STATE" />
    <uses-permission android:name="android.permission.MODIFY_PHONE_STATE" />
    <uses-permission android:name="android.permission.DEVICE_POWER" />
    <uses-permission android:name="android.permission.DISABLE_KEYGUARD" />
    <uses-permission android:name="android.permission.INTERNET" />
    <uses-permission android:name="android.permission.PROCESS_OUTGOING_CALLS" />
    <uses-permission android:name="android.permission.ACCESS_COARSE_LOCATION" />
    <uses-permission android:name="android.permission.WRITE_APN_SETTINGS" />
    <uses-permission android:name="android.permission.BROADCAST_SMS"/>
    <uses-permission android:name="android.permission.BROADCAST_WAP_PUSH"/>
    <uses-permission android:name="android.permission.CHANGE_WIFI_STATE"/>
    <uses-permission android:name="android.permission.ACCESS_NETWORK_STATE"/>
    <uses-permission android:name="android.permission.CHANGE_NETWORK_STATE"/>
    <uses-permission android:name="android.permission.RECEIVE_BOOT_COMPLETED" />
    <uses-permission android:name="android.permission.SHUTDOWN" />
    <uses-permission android:name="android.permission.RECORD_AUDIO" />
    <uses-permission android:name="android.permission.PERFORM_CDMA_PROVISIONING" />
    <uses-permission android:name="android.permission.USE_SIP" />
    <uses-permission android:name="android.permission.REBOOT" />
    <uses-permission android:name="android.permission.UPDATE_LOCK" />
    <uses-permission android:name="android.permission.INTERACT_ACROSS_USERS" />
    <uses-permission android:name="android.permission.INTERACT_ACROSS_USERS_FULL" />
    <uses-permission android:name="com.android.smspush.WAPPUSH_MANAGER_BIND" />
    <uses-permission android:name="android.permission.MANAGE_USERS" />
    <uses-permission android:name="android.permission.UPDATE_APP_OPS_STATS" />
    <uses-permission android:name="android.permission.CONNECTIVITY_INTERNAL" />
    <uses-permission android:name="android.permission.SET_PREFERRED_APPLICATIONS" />
    <uses-permission android:name="android.permission.READ_SEARCH_INDEXABLES" />
    <uses-permission
            android:name="com.android.server.telecom.permission.REGISTER_PROVIDER_OR_SUBSCRIPTION" />

    <!-- This tells the activity manager to not delay any of our activity
         start requests, even if they happen immediately after the user
         presses home. -->
    <uses-permission android:name="android.permission.STOP_APP_SWITCHES" />

    <application android:name="PhoneApp"
                 android:persistent="true"
                 android:label="@string/phoneAppLabel"
                 android:icon="@mipmap/ic_launcher_phone"
                 android:allowBackup="false"
                 android:supportsRtl="true">
            <provider android:name="IccProvider"
                      android:authorities="icc"
                      android:multiprocess="true"
                      android:exported="true"
                      android:readPermission="android.permission.READ_CONTACTS"
                      android:writePermission="android.permission.WRITE_CONTACTS" />

        <!-- Dialer UI that only allows emergency calls -->
        <activity android:name="EmergencyDialer"
            android:label="@string/emergencyDialerIconLabel"
            android:theme="@style/EmergencyDialerTheme"
            android:screenOrientation="portrait">
            <intent-filter>
                <action android:name="com.android.phone.EmergencyDialer.DIAL" />
                <category android:name="android.intent.category.DEFAULT" />
            </intent-filter>
            <intent-filter>
                <action android:name="com.android.phone.EmergencyDialer.DIAL" />
                <category android:name="android.intent.category.DEFAULT" />
                <data android:scheme="tel" />
            </intent-filter>
        </activity>

        <activity android:name="ADNList" />

        <activity android:name="SimContacts"
            android:label="@string/simContacts_title"
            android:theme="@style/SimImportTheme"
            android:screenOrientation="portrait"
            android:icon="@mipmap/ic_launcher_contacts">

            <intent-filter>
                <action android:name="android.intent.action.VIEW" />
                <category android:name="android.intent.category.DEFAULT" />
                <data android:mimeType="vnd.android.cursor.item/sim-contact" />
            </intent-filter>
        </activity>

        <activity android:name="FdnList"
                android:label="@string/fdnListLabel"
                android:theme="@style/DialerSettingsLight">
            <intent-filter>
                <action android:name="android.intent.action.VIEW" />
                <category android:name="android.intent.category.DEFAULT" />
                <data android:mimeType="vnd.android.cursor.item/sim-contact" />
            </intent-filter>
        </activity>

        <activity android:name="OutgoingCallBroadcaster"
                android:enabled="false"
                android:theme="@style/OutgoingCallBroadcasterTheme"
                android:permission="android.permission.CALL_PHONE"
                android:screenOrientation="nosensor"
                android:configChanges="orientation|screenSize|keyboardHidden"
                android:excludeFromRecents="true">
            <!-- CALL action intent filters, for the various ways
                 of initiating an outgoing call. -->
            <intent-filter>
                <action android:name="android.intent.action.CALL" />
                <category android:name="android.intent.category.DEFAULT" />
                <data android:scheme="tel" />
            </intent-filter>
            <intent-filter android:icon="@drawable/ic_launcher_sip_call">
                <action android:name="android.intent.action.CALL" />
                <category android:name="android.intent.category.DEFAULT" />
                <data android:scheme="sip" />
            </intent-filter>
            <intent-filter>
                <action android:name="android.intent.action.CALL" />
                <category android:name="android.intent.category.DEFAULT" />
                <data android:scheme="voicemail" />
            </intent-filter>
            <intent-filter>
                <action android:name="android.intent.action.CALL" />
                <category android:name="android.intent.category.DEFAULT" />
                <data android:mimeType="vnd.android.cursor.item/phone" />
                <data android:mimeType="vnd.android.cursor.item/phone_v2" />
                <data android:mimeType="vnd.android.cursor.item/person" />
            </intent-filter>
        </activity>

        <activity-alias android:name="EmergencyOutgoingCallBroadcaster"
                android:enabled="false"
                android:targetActivity="OutgoingCallBroadcaster"
                android:permission="android.permission.CALL_PRIVILEGED">
            <intent-filter android:priority="1000">
                <action android:name="android.intent.action.CALL_EMERGENCY" />
                <category android:name="android.intent.category.DEFAULT" />
                <data android:scheme="tel" />
            </intent-filter>
            <intent-filter android:icon="@drawable/ic_launcher_sip_call"
                    android:priority="1000">
                <action android:name="android.intent.action.CALL_EMERGENCY" />
                <category android:name="android.intent.category.DEFAULT" />
                <data android:scheme="sip" />
            </intent-filter>
            <intent-filter android:priority="1000">
                <action android:name="android.intent.action.CALL_EMERGENCY" />
                <category android:name="android.intent.category.DEFAULT" />
                <data android:scheme="voicemail" />
            </intent-filter>
            <intent-filter android:priority="1000">
                <action android:name="android.intent.action.CALL_EMERGENCY" />
                <category android:name="android.intent.category.DEFAULT" />
                <data android:mimeType="vnd.android.cursor.item/phone" />
                <data android:mimeType="vnd.android.cursor.item/person" />
            </intent-filter>
        </activity-alias>

        <activity-alias android:name="PrivilegedOutgoingCallBroadcaster"
                android:enabled="false"
                android:targetActivity="OutgoingCallBroadcaster"
                android:screenOrientation="nosensor"
                android:permission="android.permission.CALL_PRIVILEGED">
            <intent-filter android:priority="1000">
                <action android:name="android.intent.action.CALL_PRIVILEGED" />
                <category android:name="android.intent.category.DEFAULT" />
                <data android:scheme="tel" />
            </intent-filter>
            <intent-filter android:icon="@drawable/ic_launcher_sip_call"
                    android:priority="1000">
                <action android:name="android.intent.action.CALL_PRIVILEGED" />
                <category android:name="android.intent.category.DEFAULT" />
                <data android:scheme="sip" />
            </intent-filter>
            <intent-filter android:priority="1000">
                <action android:name="android.intent.action.CALL_PRIVILEGED" />
                <category android:name="android.intent.category.DEFAULT" />
                <data android:scheme="voicemail" />
            </intent-filter>
            <intent-filter android:priority="1000">
                <action android:name="android.intent.action.CALL_PRIVILEGED" />
                <category android:name="android.intent.category.DEFAULT" />
                <data android:mimeType="vnd.android.cursor.item/phone" />
                <data android:mimeType="vnd.android.cursor.item/phone_v2" />
                <data android:mimeType="vnd.android.cursor.item/person" />
            </intent-filter>
        </activity-alias>

        <receiver android:name="ProcessOutgoingCallTest" android:exported="false"
            android:enabled="false">
            <intent-filter android:priority="1">
                <action android:name="android.intent.action.NEW_OUTGOING_CALL" />
                <category android:name="android.intent.category.DEFAULT" />
            </intent-filter>
        </receiver>

        <!-- Trampoline activity that handles the PERFORM_CDMA_PROVISIONING intent. -->
        <activity android:name="InCallScreenShowActivation"
            android:permission="android.permission.PERFORM_CDMA_PROVISIONING"
            android:label="@string/phoneIconLabel"
            android:theme="@android:style/Theme.NoDisplay"
            android:excludeFromRecents="true">
            <intent-filter>
                <action android:name="com.android.phone.PERFORM_CDMA_PROVISIONING" />
                <category android:name="android.intent.category.DEFAULT" />
            </intent-filter>
        </activity>

        <!-- "Mobile network settings" screen, used on both
             non-voice-capable tablets and regular phone devices. -->
        <activity android:name="MobileNetworkSettings"
            android:label="@string/settings_label"
            android:theme="@style/SettingsLight">
            <intent-filter>
                <action android:name="android.intent.action.VIEW" />
                <action android:name="android.intent.action.MAIN" />
                <action android:name="android.settings.DATA_ROAMING_SETTINGS" />
                <category android:name="android.intent.category.DEFAULT" />
            </intent-filter>
        </activity>

        <activity-alias android:name="Settings"
            android:targetActivity="MobileNetworkSettings" />

        <!-- networks setting -->
        <!-- service to handle network query requests sent to RIL -->
        <service android:name="NetworkQueryService" />

        <activity android:name="NetworkSetting"
                android:label="@string/networks"
                android:configChanges="orientation|screenSize|keyboardHidden"
                android:theme="@android:style/Theme.Holo.DialogWhenLarge">
            <intent-filter>
                <action android:name="android.intent.action.MAIN" />
                <action android:name="android.settings.NETWORK_OPERATOR_SETTINGS" />
                <category android:name="android.intent.category.DEFAULT" />
            </intent-filter>
        </activity>

        <activity android:name="GsmUmtsOptions"
                android:label="@string/gsm_umts_options"
                android:theme="@style/DialerSettingsLight">
            <intent-filter>
                <action android:name="android.intent.action.MAIN" />
            </intent-filter>
        </activity>

        <activity android:name="CdmaOptions"
                android:label="@string/cdma_options"
                android:theme="@style/DialerSettingsLight">
            <intent-filter>
                <action android:name="android.intent.action.MAIN" />
            </intent-filter>
        </activity>

        <activity android:name="GsmUmtsCallOptions"
                android:label="@string/gsm_umts_options"
                android:theme="@style/DialerSettingsLight">
            <intent-filter>
                <action android:name="android.intent.action.MAIN" />
            </intent-filter>
        </activity>

        <activity android:name="CdmaCallOptions"
                android:label="@string/cdma_options"
                android:theme="@style/DialerSettingsLight">
            <intent-filter>
                <action android:name="android.intent.action.MAIN" />
            </intent-filter>
        </activity>

        <activity android:name="GsmUmtsCallForwardOptions"
                android:label="@string/labelCF"
                android:configChanges="orientation|screenSize|keyboardHidden"
                android:theme="@style/SettingsLight">
            <intent-filter>
                <action android:name="android.intent.action.MAIN" />
            </intent-filter>
        </activity>

        <activity android:name="GsmUmtsAdditionalCallOptions"
                android:label="@string/labelGSMMore"
                android:configChanges="orientation|screenSize|keyboardHidden"
                android:theme="@style/SettingsLight">
            <intent-filter>
                <action android:name="android.intent.action.MAIN" />
            </intent-filter>
        </activity>

        <activity android:name="CellBroadcastSms"
            android:label="@string/cell_broadcast_sms"
            android:theme="@android:style/Theme.Holo.DialogWhenLarge">
            <intent-filter>
                <action android:name="android.intent.action.MAIN" />
            </intent-filter>
        </activity>

        <!-- fdn setting -->
        <activity android:name="FdnSetting"
                android:label="@string/fdn"
                android:theme="@style/DialerSettingsLight">
            <intent-filter>
                <action android:name="android.intent.action.MAIN" />
            </intent-filter>
        </activity>

        <activity android:name="EnableFdnScreen"
                android:label=""
                android:theme="@style/DialerSettingsLight">
        </activity>

        <!-- SIM PIN setting -->
        <activity android:name="EnableIccPinScreen"
                android:label="@string/enable_pin"
                android:theme="@style/SettingsLight">
            <intent-filter>
                <action android:name="android.intent.action.MAIN" />
                <category android:name="android.intent.category.DEVELOPMENT_PREFERENCE" />
            </intent-filter>
        </activity>

        <activity android:name="ChangeIccPinScreen"
                android:label="@string/change_pin"
                android:theme="@style/SettingsLight">
            <intent-filter>
                <action android:name="android.intent.action.MAIN" />
                <category android:name="android.intent.category.DEVELOPMENT_PREFERENCE" />
            </intent-filter>
        </activity>

        <activity android:name="GetPin2Screen"
                android:label="@string/get_pin2"
                android:theme="@style/SettingsLight"
                android:windowSoftInputMode="stateVisible">
        </activity>

        <activity android:name="EditFdnContactScreen"
                android:theme="@style/DialerSettingsLight"
                android:windowSoftInputMode="stateVisible">
        </activity>

        <activity android:name="DeleteFdnContactScreen"
                android:theme="@style/DialerSettingsLight"
                android:label="@string/delete_fdn_contact">
        </activity>

        <activity android:name="DataRoamingReenable" android:label="@string/android:dialog_alert_title"
            android:theme="@android:style/Theme.Holo.Dialog">
            <intent-filter>
                <action android:name="android.intent.action.MAIN" />
            </intent-filter>
        </activity>

        <!-- data roaming setting -->
        <activity android:name="RoamingSetting"
                android:label="@string/roaming"
                android:theme="@android:style/Theme.Holo.DialogWhenLarge">
            <intent-filter>
                <action android:name="android.intent.action.MAIN" />
            </intent-filter>
        </activity>

        <!-- "Call settings" UI, used only on voice-capable phone devices. -->
        <activity android:name="CallFeaturesSetting"
                android:label="@string/call_settings"
                android:configChanges="orientation|screenSize|keyboardHidden"
                android:theme="@style/DialerSettingsLight">
            <intent-filter>
                <action android:name="android.intent.action.VIEW" />
                <action android:name="android.intent.action.MAIN" />
                <action android:name="android.telecom.action.SHOW_CALL_SETTINGS" />
                <action android:name="android.telecom.action.CHANGE_PHONE_ACCOUNTS" />
                <action android:name="com.android.phone.CallFeaturesSetting.ADD_VOICEMAIL" />
                <category android:name="android.intent.category.DEFAULT" />
            </intent-filter>
        </activity>

<<<<<<< HEAD
        <activity android:name=".settings.PhoneAccountSelectionPreferenceActivity"
                  android:label="@string/phone_accounts_selection_header"
                  android:theme="@style/DialerSettingsLight">
            <intent-filter>
                <action android:name="android.intent.action.MAIN" />
            </intent-filter>
        </activity>

=======
>>>>>>> 0a0744d3
        <!-- bluetooth phone service -->
        <service android:name="BluetoothPhoneService">
            <intent-filter>
                <action android:name="android.bluetooth.IBluetoothHeadsetPhone" />
            </intent-filter>
        </service>

        <!-- Broadcast Receiver that will process BOOT Complete and launch OTA -->
        <receiver android:name="OtaStartupReceiver" android:exported="false"
                androidprv:primaryUserOnly="true">
            <intent-filter android:priority="100">
                 <action android:name="android.intent.action.BOOT_COMPLETED"/>
            </intent-filter>
        </receiver>

        <!-- CDMA Emergency Callback Mode -->
        <service android:name="EmergencyCallbackModeService">
        </service>

        <!-- service to dump telephony information -->
        <service android:name="TelephonyDebugService" />

        <activity android:name="EmergencyCallbackModeExitDialog"
            android:excludeFromRecents="true"
            android:label="@string/ecm_exit_dialog"
            android:launchMode="singleTop"
            android:theme="@android:style/Theme.Translucent.NoTitleBar">
            <intent-filter>
                <action android:name="com.android.phone.action.ACTION_SHOW_ECM_EXIT_DIALOG" />
                <action android:name="android.intent.action.ACTION_SHOW_NOTICE_ECM_BLOCK_OTHERS" />
                <category android:name="android.intent.category.DEFAULT" />
            </intent-filter>
        </activity>

        <!-- Start SIP -->
        <service android:name="com.android.services.telephony.sip.SipCallServiceProvider"
                 android:singleUser="true" >
            <intent-filter>
                <action android:name="android.telecom.CallServiceProvider" />
            </intent-filter>
        </service>
        <service android:name="com.android.services.telephony.sip.SipConnectionService"
                 android:label="@string/sip_connection_service_label"
                 android:singleUser="true"
                 android:permission="android.permission.BIND_CONNECTION_SERVICE" >
            <intent-filter>
                <action android:name="android.telecom.ConnectionService" />
            </intent-filter>
        </service>
        <receiver android:name="com.android.services.telephony.sip.SipBroadcastReceiver">
            <intent-filter>
                <action android:name="android.net.sip.SIP_SERVICE_UP" />
                <action android:name="com.android.phone.SIP_INCOMING_CALL" />
                <action android:name="com.android.phone.SIP_REMOVE_PHONE" />
                <action android:name="com.android.phone.SIP_CALL_OPTION_CHANGED" />
            </intent-filter>
        </receiver>

        <activity android:label="Sip Settings"
                  android:name="com.android.services.telephony.sip.SipSettings"
                  android:theme="@style/DialerSettingsLight"
                  android:launchMode="singleTop"
                  android:configChanges="orientation|screenSize|keyboardHidden"
                  android:uiOptions="splitActionBarWhenNarrow"
                  android:parentActivityName="com.android.phone.CallFeaturesSetting" >
            <intent-filter>
                <action android:name="android.intent.action.MAIN" />
                <action android:name="android.net.sip.NOTIFY" />
            </intent-filter>
        </activity>
        <activity android:name="com.android.services.telephony.sip.SipEditor"
                android:theme="@style/DialerSettingsLight"
                android:configChanges="orientation|screenSize|keyboardHidden"
                android:uiOptions="splitActionBarWhenNarrow">
        </activity>
        <activity android:name="com.android.services.telephony.sip.SipProfileChooserDialogs"
                android:theme="@style/SipCallOptionHandlerTheme"
                android:screenOrientation="nosensor"
                android:configChanges="orientation|screenSize|keyboardHidden"
                android:excludeFromRecents="true">
        </activity>

        <!-- End SIP -->

        <activity android:name="ErrorDialogActivity"
                android:configChanges="orientation|screenSize|keyboardHidden"
                android:excludeFromRecents="true"
                android:launchMode="singleInstance"
                android:theme="@style/Empty">
        </activity>

        <activity android:name="MMIDialogActivity"
                android:configChanges="orientation|screenSize|keyboardHidden"
                android:excludeFromRecents="true"
                android:launchMode="singleInstance"
                android:theme="@style/Empty">
        </activity>

        <activity android:name=".TextMessagePackageChooser"
                android:label="@string/respond_via_sms_setting_title"
                android:configChanges="orientation|screenSize|keyboardHidden"
                android:theme="@style/Theme.Transparent">
        </activity>

        <activity android:name="HfaActivity"
                android:configChanges="orientation|screenSize|keyboardHidden"
                android:launchMode="singleInstance"
                android:theme="@style/Empty"
                android:exported="false">
        </activity>

        <!-- BroadcastReceiver for receiving Intents from Notification mechanism. -->
        <receiver android:name="PhoneGlobals$NotificationBroadcastReceiver" android:exported="false">
            <intent-filter>
                <action android:name="com.android.phone.ACTION_HANG_UP_ONGOING_CALL" />
                <action android:name="com.android.phone.ACTION_CALL_BACK_FROM_NOTIFICATION" />
                <action android:name="com.android.phone.ACTION_SEND_SMS_FROM_NOTIFICATION" />
            </intent-filter>
        </receiver>

        <!-- service to dump telephony information -->
        <service android:name="HfaService" android:exported="false"/>

        <!-- Telecom integration -->
        <service android:name="com.android.services.telephony.TelephonyCallServiceProvider"
                android:singleUser="true">
            <intent-filter>
                <action android:name="android.telecom.CallServiceProvider" />
            </intent-filter>
        </service>
        <service
                android:singleUser="true"
                android:name="com.android.services.telephony.TelephonyConnectionService"
                android:label="@string/pstn_connection_service_label"
                android:permission="android.permission.BIND_CONNECTION_SERVICE" >
            <intent-filter>
                <action android:name="android.telecom.ConnectionService" />
            </intent-filter>
        </service>
        <provider
                android:name="PhoneSearchIndexablesProvider"
                android:authorities="com.android.phone"
                android:multiprocess="false"
                android:grantUriPermissions="true"
                android:permission="android.permission.READ_SEARCH_INDEXABLES"
                android:exported="true">
            <intent-filter>
                <action android:name="android.content.action.SEARCH_INDEXABLES_PROVIDER" />
            </intent-filter>
        </provider>
    </application>
</manifest><|MERGE_RESOLUTION|>--- conflicted
+++ resolved
@@ -436,17 +436,6 @@
             </intent-filter>
         </activity>
 
-<<<<<<< HEAD
-        <activity android:name=".settings.PhoneAccountSelectionPreferenceActivity"
-                  android:label="@string/phone_accounts_selection_header"
-                  android:theme="@style/DialerSettingsLight">
-            <intent-filter>
-                <action android:name="android.intent.action.MAIN" />
-            </intent-filter>
-        </activity>
-
-=======
->>>>>>> 0a0744d3
         <!-- bluetooth phone service -->
         <service android:name="BluetoothPhoneService">
             <intent-filter>

<?xml version="1.0" encoding="utf-8"?>
<!-- Copyright (C) 2007 The Android Open Source Project

     Licensed under the Apache License, Version 2.0 (the "License");
     you may not use this file except in compliance with the License.
     You may obtain a copy of the License at

          http://www.apache.org/licenses/LICENSE-2.0

     Unless required by applicable law or agreed to in writing, software
     distributed under the License is distributed on an "AS IS" BASIS,
     WITHOUT WARRANTIES OR CONDITIONS OF ANY KIND, either express or implied.
     See the License for the specific language governing permissions and
     limitations under the License.
-->

<resources xmlns:xliff="urn:oasis:names:tc:xliff:document:1.2">

    <!-- Official label of the phone app, as seen in "Manage Applications"
         and other settings UIs.  This is the version of the label for
         tablet devices, where the phone app handles mobile data but not
         actual phone calls. -->
    <string name="phoneAppLabel" product="tablet">Cellular Data</string>

    <!-- Official label of the phone app, as seen in "Manage Applications"
         and other settings UIs. -->
    <string name="phoneAppLabel" product="default">Phone</string>

    <!-- Screen title for Emergency Dialer UI -->
    <string name="emergencyDialerIconLabel">Emergency Dialer</string>
    <!-- Activity label for the in-call UI -->
    <string name="phoneIconLabel">Phone</string>
    <!-- Title of FDN list screen -->
    <string name="fdnListLabel">FDN list</string>

    <!-- Call status -->
    <!-- Incoming call screen, name of "unknown" caller -->
    <string name="unknown">Unknown</string>
    <!-- Incoming call screen, string when number hidden -->
    <string name="private_num">Private number</string>
    <!-- Incoming call screen, string when called from a pay phone -->
    <string name="payphone">Payphone</string>
    <!-- In-call screen: status label for a call that's on hold -->
    <string name="onHold">On hold</string>
    <!-- Possible error messages with outgoing calls --><skip/>
    <string name="mmiStarted">MMI code started</string>
    <!-- Dialog label when a USSD code starts running -->
    <string name="ussdRunning">USSD code running\u2026</string>
    <!-- Dialog label when an MMI code is canceled -->
    <string name="mmiCancelled">MMI code canceled</string>
    <!-- Label for "cancel" button on the MMI dialog -->
    <string name="cancel">Cancel</string>
    <!-- Toast string displayed to user if the input in MMI dialog is < 1 or > 160 -->
    <string name="enter_input">USSD message must be between <xliff:g id="min_len" >%d</xliff:g> and <xliff:g id="max_len" >%d</xliff:g> characters. Please try again.</string>

    <!-- Label for "Manage conference call" panel [CHAR LIMIT=40] -->
    <string name="manageConferenceLabel">Manage conference call</string>

    <!-- Positive button label ("OK") used in several dialogs in the phone UI [CHAR LIMIT=10] -->
    <string name="ok">OK</string>

    <!-- "Audio mode" popup menu: Item label to select the speakerphone [CHAR LIMIT=25] -->
    <string name="audio_mode_speaker">Speaker</string>
    <!-- "Audio mode" popup menu: Item label to select the handset earpiece [CHAR LIMIT=25] -->
    <string name="audio_mode_earpiece">Handset earpiece</string>
    <!-- "Audio mode" popup menu: Item label to select the wired headset [CHAR LIMIT=25] -->
    <string name="audio_mode_wired_headset">Wired headset</string>
    <!-- "Audio mode" popup menu: Item label to select the bluetooth headset [CHAR LIMIT=25] -->
    <string name="audio_mode_bluetooth">Bluetooth</string>

    <!-- post dial -->
    <!-- In-call screen: body text of the dialog that appears when we encounter
         the "wait" character in a phone number to be dialed; this dialog asks the
         user if it's OK to send the numbers following the "wait". -->
    <string name="wait_prompt_str">Send the following tones?\n</string>
    <!-- In-call screen: body text of the dialog that appears when we encounter
         the "PAUSE" character in a phone number to be dialed; this dialog gives
         informative message to the user to show the sending numbers following the "Pause". -->
    <string name="pause_prompt_str">Sending tones\n</string>
    <!-- In-call screen: button label on the "wait" prompt dialog -->
    <string name="send_button">Send</string>
    <!-- In-call screen: button label on the "wait" prompt dialog in CDMA Mode-->
    <string name="pause_prompt_yes">Yes</string>
    <!-- In-call screen: button label on the "wait" prompt dialog in CDMA Mode-->
    <string name="pause_prompt_no">No</string>
    <!-- In-call screen: on the "wild" character dialog, this is the label
         for a text widget that lets the user enter the digits that should
         replace the "wild" character. -->
    <string name="wild_prompt_str">Replace wild character with</string>

    <!-- missing voicemail number -->
    <!-- Title of the "Missing voicemail number" dialog -->
    <string name="no_vm_number">Missing voicemail number</string>
    <!-- Body text of the "Missing voicemail number" dialog -->
    <string name="no_vm_number_msg">No voicemail number is stored on the SIM card.</string>
    <!-- Button label on the "Missing voicemail number" dialog -->
    <string name="add_vm_number_str">Add number</string>

    <!-- Status message displayed on SIM PIN unlock panel -->
    <string name="puk_unlocked">Your SIM card has been unblocked. Your phone is unlocking\u2026</string>
    <!-- network depersonalization -->
    <!-- Label text for PIN entry widget on SIM Network Depersonalization panel -->
    <string name="label_ndp">SIM network unlock PIN</string>
    <!-- Button label on SIM Network Depersonalization panel -->
    <string name="sim_ndp_unlock_text">Unlock</string>
    <!-- Button label on SIM Network Depersonalization panel -->
    <string name="sim_ndp_dismiss_text">Dismiss</string>
    <!-- Status message displayed on SIM Network Depersonalization panel -->
    <string name="requesting_unlock">Requesting network unlock\u2026</string>
    <!-- Error message displayed on SIM Network Depersonalization panel -->
    <string name="unlock_failed">Network unlock request unsuccessful.</string>
    <!-- Success message displayed on SIM Network Depersonalization panel -->
    <string name="unlock_success">Network unlock successful.</string>

    <!-- settings strings -->

    <!-- Error message for users that aren't allowed to modify Mobile Network settings [CHAR LIMIT=none] -->
    <string name="mobile_network_settings_not_available">Cellular network settings are not available for this user</string>
    <!-- GSM Call settings screen, setting option name -->
    <string name="labelGSMMore">GSM call settings</string>
    <!-- CDM Call settings screen, setting option name -->
    <string name="labelCDMAMore">CDMA call settings</string>
    <!-- Mobile network settings screen, setting option name -->
    <string name="apn_settings">Access Point Names</string>
    <!-- Label for the "Network settings" screen in the Settings UI -->
    <string name="settings_label">Network settings</string>

    <!-- Label for settings screen for phone accounts. -->
    <string name="phone_accounts">Calling accounts</string>
    <!-- Label for list item which opens a dialog to select the default outgoing account -->
    <string name="phone_accounts_make_calls_with">Make calls with</string>
    <!-- Label for list item which opens a dialog to select the default outgoing account for SIP calls. -->
    <string name="phone_accounts_make_sip_calls_with">Make SIP calls with</string>
    <!-- Entry in dialog to "ask first" for accounts when making a call -->
    <string name="phone_accounts_ask_every_time">Ask first</string>

    <!-- Label for heading of the per-account settings section in the phone accounts settings
         screen. -->
    <string name="phone_accounts_settings_header">Settings</string>
    <!-- Label for invoking phone account selection screen -->
    <string name="phone_accounts_choose_accounts">Choose accounts</string>
    <!-- Label for heading in the phone account selection screen -->
    <string name="phone_accounts_selection_header">Phone accounts</string>
    <!-- Title for the button to add a new sip account. [CHAR LIMIT=NONE] -->
    <string name="phone_accounts_add_sip_account">Add SIP account</string>
    <!-- Description label for icon to configure a phone account's settings. -->
    <string name="phone_accounts_configure_account_settings">Configure account settings</string>

    <!-- Title for setting to select Wi-Fi call manager account -->
    <string name="wifi_calling">Wi-Fi calling</string>
    <!-- Indication for option to not use a Wi-Fi call manager -->
    <string name="wifi_calling_do_not_use">Do not use Wi-Fi calling</string>
    <!-- Indication for option to not use a call assistant. -->
    <string name="wifi_calling_do_not_use_call_assistant">Do not use call assistant</string>
    <!-- Indication for option to not use a call assistant. -->
    <string name="wifi_calling_call_assistant_none">None</string>
    <!-- Label for selected Wi-Fi call manager -->
    <string name="wifi_calling_call_assistant">Call assistant</string>
    <!-- Label for switch setting to enable/disable the use of SIM call managers. -->
    <string name="wifi_calling_use_call_assistant">Use call assistant</string>
    <!-- Label for selectecting a Wi-Fi call manager -->
    <string name="wifi_calling_select_call_assistant">Choose call assistant</string>
    <!-- Summary for the label of a setting to select the SIM call managers to use.-->
    <string name="wifi_calling_select_call_assistant_summary">Manage the networks used for calls with</string>
    <!-- Summary for the label of a switch setting to enable/disable the use of SIM call managers. -->
    <string name="wifi_calling_use_call_assistant_summary">Let apps or services manage networks used for calls</string>
    <!-- Label for setting to configure the selected call assistant. -->
    <string name="wifi_calling_call_assistant_configure">Configure</string>

    <!-- Built-in label for the default connection service setting. -->
    <string name="connection_service_default_label">Built-in connection service</string>
    <!-- Call settings screen, setting option name -->
    <string name="voicemail">Voicemail</string>
    <!-- Call forwarding dialog box, voicemail number prefix -->
    <string name="voicemail_abbreviated">VM:</string>
    <!-- Mobile network settings screen, setting option name -->
    <string name="networks">Network operators</string>
    <!-- Cell Broadcast settings title.  [CHAR LIMIT=50] -->
    <string name="cell_broadcast_settings">Emergency broadcasts</string>
    <!-- Call settings screen title -->
    <string name="call_settings">Call settings</string>
    <!-- GSM Call settings screen, setting option name -->
    <string name="additional_gsm_call_settings">Additional settings</string>
    <!-- GSM Call settings screen, setting option name, with label identifying the SIM the settings are for. -->
    <string name="additional_gsm_call_settings_with_label">Additional settings (<xliff:g id="subscriptionlabel" example="Verizon">%s</xliff:g>)</string>
    <!-- GSM-only Call settings screen, setting option name-->
    <string name="sum_gsm_call_settings">Additional GSM only call settings</string>
    <!-- CDMA Call settings screen, setting option name -->
    <string name="additional_cdma_call_settings">Additional CDMA call settings</string>
    <!-- CDMA-only Call settings screen, setting option name-->
    <string name="sum_cdma_call_settings">Additional CDMA only call settings</string>
    <!-- Call setting screen, nework service setting name -->
    <string name="labelNwService">Network service settings</string>
    <!-- Call settings screen, setting option name -->
    <string name="labelCallerId">Caller ID</string>
    <!-- Additional call settings screen, setting summary text when the setting is being loaded [CHAR LIMIT=40] -->
    <string name="sum_loading_settings">Loading settings\u2026</string>
    <!-- Additional call settings screen, setting summary text when Caller ID is hidden -->
    <string name="sum_hide_caller_id">Number hidden in outgoing calls</string>
    <!-- Additional call settings screen, setting summary text when Caller ID is shown -->
    <string name="sum_show_caller_id">Number displayed in outgoing calls</string>
    <!-- Additional call settings screen, setting summary text for default Caller ID value -->
    <string name="sum_default_caller_id">Use default operator settings to display my number in outgoing calls</string>
    <!-- Additional call settings screen, setting check box name -->
    <string name="labelCW">Call waiting</string>
    <!-- Additional call settings screen, setting summary text when call waiting check box is selected -->
    <string name="sum_cw_enabled">During a call, notify me of incoming calls</string>
    <!-- Additional call settings screen, setting summary text when call waiting check box is clear -->
    <string name="sum_cw_disabled">During a call, notify me of incoming calls</string>
    <!-- Call forwarding settings screen, section heading -->
    <string name="call_forwarding_settings">Call forwarding settings</string>
    <!-- Call forwarding settings screen, section heading, with a label identifying the SIM the settings are for. -->
    <string name="call_forwarding_settings_with_label">Call forwarding settings (<xliff:g id="subscriptionlabel" example="Verizon">%s</xliff:g>)</string>
    <!-- Call settings screen, setting option name -->
    <string name="labelCF">Call forwarding</string>

    <!-- Call forwarding settings screen, setting option name -->
    <string name="labelCFU">Always forward</string>
    <!-- Call forwarding dialog box, text field label -->
    <string name="messageCFU">Always use this number</string>
    <!-- Call forwarding settings screen, setting summary text when forwarding all calls -->
    <string name="sum_cfu_enabled_indicator">Forwarding all calls</string>
    <!-- Call forwarding settings screen, setting summary text the Always forward is set -->
    <string name="sum_cfu_enabled">Forwarding all calls to <xliff:g id="phonenumber" example="555-1212">{0}</xliff:g></string>
    <!-- Call forwarding settings screen, Always forward is enabled but the number is unavailable -->
    <string name="sum_cfu_enabled_no_number">Number is unavailable</string>
    <!-- Call forwarding settings screen, setting summary text when Always forward is disabled -->
    <string name="sum_cfu_disabled">Off</string>

    <!-- Call forwarding settings screen, setting option name -->
    <string name="labelCFB">When busy</string>
    <!-- Call forwarding dialog box, text field label -->
    <string name="messageCFB">Number when busy</string>
    <!-- Call forwarding settings screen, setting summary text when forwarding to specific number when busy -->
    <string name="sum_cfb_enabled">Forwarding to <xliff:g id="phonenumber" example="555-1212">{0}</xliff:g></string>
    <!-- Call forwarding settings screen, setting summary text when forwarding when busy is disabled -->
    <string name="sum_cfb_disabled">Off</string>
    <!-- Error message displayed after failing to disable forwarding calls when the phone is busy -->
    <string name="disable_cfb_forbidden">Your operator doesn\'t support disabling call forwarding when your phone is busy.</string>

    <!-- Call forwarding settings screen, setting option name -->
    <string name="labelCFNRy">When unanswered</string>
    <!-- Call forwarding dialog box, text field label -->
    <string name="messageCFNRy">Number when unanswered</string>
    <!-- Call forwarding settings screen, setting summary text when forwarding to a specific number when unanswered -->
    <string name="sum_cfnry_enabled">Forwarding to <xliff:g id="phonenumber" example="555-1212">{0}</xliff:g></string>
    <!-- Call forwarding settings screen, setting summary text when Forward when unanswered is disabled -->
    <string name="sum_cfnry_disabled">Off</string>
    <!-- Error message displayed after failing to disable forwarding calls when the phone does not answer -->
    <string name="disable_cfnry_forbidden">Your operator doesn\'t support disabling call forwarding when your phone doesn\'t answer.</string>

    <!-- Call forwarding settings screen, setting option name -->
    <string name="labelCFNRc">When unreachable</string>
    <!-- Call forwarding dialog box, text field label -->
    <string name="messageCFNRc">Number when unreachable</string>
    <!-- Call forwarding settings screen, setting summary text when forwarding to a specific number when unreachable-->
    <string name="sum_cfnrc_enabled">Forwarding to <xliff:g id="phonenumber" example="555-1212">{0}</xliff:g></string>
    <!-- Call forwarding settings screen, setting summary text when "Forward when unreachable" is
         disabled. [CHAR LIMIT=40] -->
    <string name="sum_cfnrc_disabled">Off</string>
    <!-- Error message displayed after failing to disable forwarding calls when the phone is unreachable -->
    <string name="disable_cfnrc_forbidden">Your carrier doesn\'t support disabling call forwarding when your phone is unreachable.</string>

    <!-- Title of the progress dialog displayed while updating Call settings -->
    <string name="updating_title">Call settings</string>
    <!-- Toast in Call settings when asked to launch settings for a secondary user -->
    <string name="call_settings_primary_user_only">Call settings can only be changed by the primary user.</string>
    <!-- Title of the "Call settings" settings screen, with a text label identifying which SIM the settings are for. -->
    <string name="call_settings_with_label">Call settings (<xliff:g id="subscriptionlabel" example="Verizon">%s</xliff:g>)</string>
    <!-- Title of the alert dialog displayed if an error occurs while updating Call settings -->
    <string name="error_updating_title">Call settings error</string>
    <!-- Toast in Call settings dialog while settings are being read -->
    <string name="reading_settings">Reading settings\u2026</string>
    <!-- Toast in Call settings dialog while settings are being saved -->
    <string name="updating_settings">Updating settings\u2026</string>
    <!-- Toast in Call settings dialog while settings are being reverted -->
    <string name="reverting_settings">Reverting settings\u2026</string>
    <!-- Status message displayed in the "Call settings error" dialog -->
    <string name="response_error">Unexpected response from network.</string>
    <!-- Status message displayed in the "Call settings error" dialog -->
    <string name="exception_error">Network or SIM card error.</string>
    <!-- Status message displayed in the "Call settings error" dialog when operation fails due to FDN
         [CHAR LIMIT=NONE] -->
    <string name="fdn_check_failure">Your Phone app\'s Fixed Dialing Numbers setting is turned on. As a result, some call-related features aren\'t working.</string>
    <!-- Status message displayed in the "Call settings error" dialog -->
    <string name="radio_off_error">Turn on the radio before viewing these settings.</string>
    <!-- Button label used to dismiss the "Call settings error" dialog -->
    <string name="close_dialog">OK</string>
    <!-- Button label used in several settings-related dialogs -->
    <string name="enable">Turn on</string>
    <!-- Button label used in several settings-related dialogs -->
    <string name="disable">Turn off</string>
    <!-- Button label which indicates the user wants to update a stored
         phone number; used in several settings-related dialogs -->
    <string name="change_num">Update</string>
    <!-- Phone settings: Caller ID preference values -->
    <string-array name="clir_display_values">
        <!-- Phone settings "Caller ID" preference option: use the default value -->
        <item>Network default</item>
        <!-- Phone settings "Caller ID" preference option: hide outgoing Caller ID info -->
        <item>Hide number</item>
        <!-- Phone settings "Caller ID" preference option: show outgoing Caller ID info -->
        <item>Show number</item>
    </string-array>
    <!-- Phone settings: Internal keys used for Caller ID preference values.  DO NOT TRANSLATE. -->
    <string-array name="clir_values" translatable="false">
        <!-- Phone settings: Internal key used for Caller ID preference values.  DO NOT TRANSLATE. -->
        <item><xliff:g>DEFAULT</xliff:g></item>
        <!-- Phone settings: Internal key used for Caller ID preference values.  DO NOT TRANSLATE. -->
        <item><xliff:g>HIDE</xliff:g></item>
        <!-- Phone settings: Internal key used for Caller ID preference values.  DO NOT TRANSLATE. -->
        <item><xliff:g>SHOW</xliff:g></item>
    </string-array>

    <!-- voicemail setting strings --><skip/>
    <!-- Call settings screen, Set voicemail number dialog text -->
    <string name="vm_changed">Voicemail number changed.</string>
    <!-- Call settings screen, Set voicemail number dialog text -->
    <string name="vm_change_failed">Couldn\'t change the voicemail number.\nContact your carrier if this problem persists.</string>
    <!-- Call settings screen, displayed when vm provider supplied forwarding number change fails-->
    <string name="fw_change_failed">Couldn\'t change the forwarding number.\nContact your carrier if this problem persists.</string>
    <!-- Call settings screen, displayed when forwarding number read fails-->
    <string name="fw_get_in_vm_failed">Couldn\'t retrieve and save current forwarding number settings.\nSwitch to the new provider anyway?</string>
    <!-- Call settings screen, Set voicemail number dialog text -->
    <string name="no_change">No changes were made.</string>
    <!-- Call settings screen, "Voicemail" provider setting summary text when no provider is selected -->
    <string name="sum_voicemail_choose_provider">Choose voicemail service</string>
    <!-- Call settings screen, "Voicemail" screen, default option - Your Carrier -->
    <string name="voicemail_default">Your carrier</string>

    <!-- networks setting strings --><skip/>
    <!-- Mobile network settings screen title -->
    <string name="mobile_networks">Cellular network settings</string>
    <!-- Available networks screen title/heading -->
    <string name="label_available">Available networks</string>
    <!-- Mobile network settings screen, toast when searching for available networks -->
    <string name="load_networks_progress">Searching\u2026</string>
    <!-- Available networks screen, text when no networks are found -->
    <string name="empty_networks_list">No networks found.</string>
    <!-- Available networks screen, setting option name -->
    <string name="search_networks">Search networks</string>
    <!-- Available networks screen, toast when an error is encountered when searching for networks -->
    <string name="network_query_error">Error while searching for networks.</string>
    <!-- Available networks screen, toast when registering on a specific network -->
    <string name="register_on_network">Registering on <xliff:g id="network">%s</xliff:g>\u2026</string>
    <!-- Available networks screen, toast when SIM card isn't allowed on a network -->
    <string name="not_allowed">Your SIM card doesn\'t allow a connection to this network.</string>
    <!-- Available networks screen, toast when unable to connect to a network temporarily -->
    <string name="connect_later">Can\'t connect to this network right now. Try again later.</string>
    <!-- Available networks screen, toast when registered on a specific network -->
    <string name="registration_done">Registered on network.</string>
    <!-- Mobile network settings screen setting option summary text -->
    <string name="sum_carrier_select">Choose a network operator</string>
    <!-- Available networks screen, setting summary text -->
    <string name="sum_search_networks">Search for all available networks</string>
    <!-- Available networks screen, setting option name -->
    <string name="select_automatically">Choose automatically</string>
    <!-- Available networks screen, setting summary text -->
    <string name="sum_select_automatically">Automatically choose preferred network</string>
    <string name="register_automatically">Automatic registration\u2026</string>
    <string name="preferred_network_mode_title">Preferred network type</string>
    <string name="preferred_network_mode_summary">Change the network operating mode</string>
    <string name="preferred_network_mode_dialogtitle">Preferred network type</string>
    <!-- Mobile network settings, summary for preferred network mode WCDMA preferred[CHAR LIMIT=100] -->
    <string name="preferred_network_mode_wcdma_perf_summary">Preferred network mode: WCDMA preferred</string>
    <!-- Mobile network settings, summary for preferred network mode GSM [CHAR LIMIT=100] -->
    <string name="preferred_network_mode_gsm_only_summary">Preferred network mode: GSM only</string>
    <!-- Mobile network settings, summary for preferred network mode WCDMA only [CHAR LIMIT=100] -->
    <string name="preferred_network_mode_wcdma_only_summary">Preferred network mode: WCDMA only</string>
    <!-- Mobile network settings, summary for preferred network mode GSM / UMTS [CHAR LIMIT=100] -->
    <string name="preferred_network_mode_gsm_wcdma_summary">Preferred network mode: GSM / WCDMA</string>
    <!-- Mobile network settings, summary for preferred network mode CDMA [CHAR LIMIT=100] -->
    <string name="preferred_network_mode_cdma_summary">Preferred network mode: CDMA</string>
    <!-- Mobile network settings, summary for preferred network mode CDMA / EvDo [CHAR LIMIT=100] -->
    <string name="preferred_network_mode_cdma_evdo_summary">Preferred network mode: CDMA / EvDo</string>
    <!-- Mobile network settings, summary for preferred network mode CDMA only [CHAR LIMIT=100] -->
    <string name="preferred_network_mode_cdma_only_summary">Preferred network mode: CDMA only</string>
    <!-- Mobile network settings, summary for preferred network mode EvDo only [CHAR LIMIT=100] -->
    <string name="preferred_network_mode_evdo_only_summary">Preferred network mode: EvDo only</string>
    <!-- Mobile network settings, summary for preferred network mode CDMA/EvDo/GSM/WCDMA[CHAR LIMIT=100] -->
    <string name="preferred_network_mode_cdma_evdo_gsm_wcdma_summary">Preferred network mode: CDMA/EvDo/GSM/WCDMA</string>
    <!-- Mobile network settings, summary for preferred network mode LTE [CHAR LIMIT=100] -->
    <string name="preferred_network_mode_lte_summary">Preferred network mode: LTE </string>
    <!-- Mobile network settings, summary for preferred network mode GSM/WCDMA/LTE [CHAR LIMIT=100] -->
    <string name="preferred_network_mode_lte_gsm_wcdma_summary">Preferred network mode: GSM/WCDMA/LTE</string>
    <!-- Mobile network settings, summary for preferred network mode CDMA+LTE/EVDO[CHAR LIMIT=100] -->
    <string name="preferred_network_mode_lte_cdma_evdo_summary">Preferred network mode: CDMA+LTE/EVDO</string>
    <!-- Mobile network settings, summary for preferred network mode Global[CHAR LIMIT=100] -->
    <string name="preferred_network_mode_global_summary">Preferred network mode: Global</string>
    <!-- Mobile network settings, summary for preferred network mode LTE / WCDMA[CHAR LIMIT=100] -->
    <string name="preferred_network_mode_lte_wcdma_summary">Preferred network mode: LTE / WCDMA</string>
     <!-- Mobile network settings, summary for preferred network mode LTE / GSM / UMTS [CHAR LIMIT=100] -->
     <string name="preferred_network_mode_lte_gsm_umts_summary">Preferred network mode: LTE / GSM / UMTS</string>
     <!-- Mobile network settings, summary for preferred network mode LTE / CDMA [CHAR LIMIT=100] -->
     <string name="preferred_network_mode_lte_cdma_summary">Preferred network mode: LTE / CDMA</string>

    <string-array name="preferred_network_mode_choices">
        <item>LTE / WCDMA</item>
        <item>LTE</item>
        <item>Global</item>
        <item>GSM/WCDMA/LTE</item>
        <item>CDMA + LTE/EvDo</item>
        <item>CDMA/EvDo/GSM/WCDMA</item>
        <item>EvDo only</item>
        <item>CDMA w/o EvDo</item>
        <item>CDMA/EvDo auto</item>
        <item>GSM/WCDMA auto</item>
        <item>WCDMA only</item>
        <item>GSM only</item>
        <item>GSM/WCDMA preferred</item>
    </string-array>
    <string-array name="preferred_network_mode_values"  translatable="false">
        <item>"12"</item>
        <item>"11"</item>
        <item>"10"</item>
        <item>"9"</item>
        <item>"8"</item>
        <item>"7"</item>
        <item>"6"</item>
        <item>"5"</item>
        <item>"4"</item>
        <item>"3"</item>
        <item>"2"</item>
        <item>"1"</item>
        <item>"0"</item>
    </string-array>
    <!-- Cellular network 4G title [CHAR LIMIT=30] -->
    <string name="enhanced_4g_lte_mode_title">Enhanced 4G LTE Mode</string>
    <!-- Cellular network 4G summary [CHAR LIMIT=80] -->
    <string name="enhanced_4g_lte_mode_summary">Use LTE services to improve voice and other communications (recommended)</string>

    <!-- Mobile network settings screen, data enabling checkbox name -->
    <string name="data_enabled">Data enabled</string>
    <!-- Mobile network settings screen, setting summary text when check box is not selected (explains what selecting it would do) [CHAR LIMITS=40] -->
    <string name="data_enable_summary">Allow data usage</string>
    <!-- Mobile network settings screen, setting check box name -->
    <string name="roaming">Data roaming</string>
    <!-- Mobile network settings screen, setting summary text when check box is selected -->
    <string name="roaming_enable">Connect to data services when roaming</string>
    <!-- Mobile network settings screen, setting summary text when check box is clear -->
    <string name="roaming_disable">Connect to data services when roaming</string>
    <!-- Mobile network settings UI: notification message shown when you
         lose data connectivity because you're roaming and you have the
         "data roaming" feature turned off. -->
    <string name="roaming_reenable_message">You\'ve lost data connectivity because you left your home network with data roaming turned off.</string>
    <!-- Mobile network settings screen, dialog message when user selects the Data roaming check box -->
    <string name="roaming_warning">You may incur significant charges.</string>
    <!-- Mobile network settings screen, dialog message title when user selects the Data roaming check box -->
    <string name="roaming_alert_title">Allow data roaming?</string>

    <!-- USSD aggregation dialog box: separator strings between messages (new-lines will be added before and after) -->
    <string name="ussd_dialog_sep" translatable="false">----------</string>

    <string name="gsm_umts_options">GSM/UMTS Options</string>
    <string name="cdma_options">CDMA Options</string>

    <!-- Screen option on the mobile network settings to go into data usage settings -->
    <string name="throttle_data_usage">Data usage</string>
    <!-- Data usage settings screen option for checking the current usage -->
    <string name="throttle_current_usage">Data used in current period</string>
    <!-- Data usage settings screen option for time frame-->
    <string name="throttle_time_frame">Data use period</string>
    <!-- Data usage settings screen option for throttling rate-->
    <string name="throttle_rate">Data rate policy</string>
    <!-- Data usage settings screen option for accessing the carrier website-->
    <string name="throttle_help">Learn more</string>

    <string name="throttle_status_subtext"><xliff:g id="used">%1$s</xliff:g> (<xliff:g id="used">%2$d</xliff:g>\u066A) of <xliff:g id="used">%3$s</xliff:g> period maximum\nNext period starts in <xliff:g id="used">%4$d</xliff:g> days (<xliff:g id="used">%5$s</xliff:g>)</string>

    <string name="throttle_data_usage_subtext"><xliff:g id="used">%1$s</xliff:g> (<xliff:g id="used">%2$d</xliff:g>\u066A) of <xliff:g id="used">%3$s</xliff:g> period maximum</string>

    <string name="throttle_data_rate_reduced_subtext"><xliff:g id="used">%1$s</xliff:g> maximum exceeded\nData rate reduced to <xliff:g id="used">%2$d</xliff:g> Kb/s</string>

    <string name="throttle_time_frame_subtext"><xliff:g id="used">%1$d</xliff:g>\u066A of cycle elapsed\nNext period starts in <xliff:g id="used">%2$d</xliff:g> days (<xliff:g id="used">%3$s</xliff:g>)</string>

    <string name="throttle_rate_subtext">Data rate reduced to <xliff:g id="used">%1$d</xliff:g> Kb/s if data use limit is exceeded</string>

    <string name="throttle_help_subtext">More information about your carrier\'s cellular network data use policy</string>

    <string name="cell_broadcast_sms">Cell Broadcast SMS</string>

    <string name="enable_disable_cell_bc_sms">Cell Broadcast SMS</string>
    <string name="cell_bc_sms_enable">Cell Broadcast SMS enabled</string>
    <string name="cell_bc_sms_disable">Cell Broadcast SMS disabled</string>

    <string name="cb_sms_settings">Cell Broadcast SMS settings</string>

    <string name="enable_disable_emergency_broadcast">Emergency Broadcast</string>
    <string name="emergency_broadcast_enable">Emergency Broadcast enabled</string>
    <string name="emergency_broadcast_disable">Emergency Broadcast disabled</string>

    <string name="enable_disable_administrative">Administrative</string>
    <string name="administrative_enable">Administrative enabled</string>
    <string name="administrative_disable">Administrative disabled</string>

    <string name="enable_disable_maintenance">Maintenance</string>
    <string name="maintenance_enable">Maintenance enabled</string>
    <string name="maintenance_disable">Maintenance disabled</string>

    <string name="general_news_settings">General News</string>
    <string name="bf_news_settings">Business and Financial News</string>
    <string name="sports_news_settings">Sports News</string>
    <string name="entertainment_news_settings">Entertainment News</string>

    <string name="enable_disable_local">Local</string>
    <string name="local_enable">Local news enabled</string>
    <string name="local_disable">Local news disabled</string>

    <string name="enable_disable_regional">Regional</string>
    <string name="regional_enable">Regional news enabled</string>
    <string name="regional_disable">Regional news disabled</string>

    <string name="enable_disable_national">National</string>
    <string name="national_enable">National news enabled</string>
    <string name="national_disable">National news disabled</string>

    <string name="enable_disable_international">International</string>
    <string name="international_enable">International news enabled</string>
    <string name="international_disable">International news disabled</string>

    <string name="list_language_title">Language</string>
    <string name="list_language_summary">Select the news language</string>
    <string-array name="list_language_entries">
        <item>English</item>
        <item>French</item>
        <item>Spanish</item>
        <item>Japanese</item>
        <item>Korean</item>
        <item>Chinese</item>
        <item>Hebrew</item>
    </string-array>
    <string-array name="list_language_values">
        <item>"1"</item>
        <item>"2"</item>
        <item>"3"</item>
        <item>"4"</item>
        <item>"5"</item>
        <item>"6"</item>
        <item>"7"</item>
    </string-array>
    <string name="list_language_dtitle">Languages</string>

    <string name="enable_disable_local_weather">Local Weather</string>
    <string name="local_weather_enable">Local Weather enabled</string>
    <string name="local_weather_disable">Local Weather disabled</string>

    <string name="enable_disable_atr">Area Traffic Reports</string>
    <string name="atr_enable">Area Traffic Reports enabled</string>
    <string name="atr_disable">Area Traffic Reports disabled</string>

    <string name="enable_disable_lafs">Local Airport Flight Schedules</string>
    <string name="lafs_enable">Local Airport Flight Schedules enabled</string>
    <string name="lafs_disable">Local Airport Flight Schedules disabled</string>

    <string name="enable_disable_restaurants">Restaurants</string>
    <string name="restaurants_enable">Restaurants enabled</string>
    <string name="restaurants_disable">Restaurants disabled</string>

    <string name="enable_disable_lodgings">Lodgings</string>
    <string name="lodgings_enable">Lodgings enabled</string>
    <string name="lodgings_disable">Lodgings disabled</string>

    <string name="enable_disable_retail_directory">Retail Directory</string>
    <string name="retail_directory_enable">Retail Directory enabled</string>
    <string name="retail_directory_disable">Retail Directory disabled</string>

    <string name="enable_disable_advertisements">Advertisements</string>
    <string name="advertisements_enable">Advertisements enabled</string>
    <string name="advertisements_disable">Advertisements disabled</string>

    <string name="enable_disable_stock_quotes">Stock Quotes</string>
    <string name="stock_quotes_enable">Stock Quotes enabled</string>
    <string name="stock_quotes_disable">Stock Quotes disabled</string>

    <string name="enable_disable_eo">Employment Opportunities</string>
    <string name="eo_enable">Employment Opportunities enabled</string>
    <string name="eo_disable">Employment Opportunities disabled</string>

    <string name="enable_disable_mhh">Medical, Health, and Hospital</string>
    <string name="mhh_enable">Medical, Health, and Hospital enabled</string>
    <string name="mhh_disable">Medical, Health, and Hospital disabled</string>

    <string name="enable_disable_technology_news">Technology News</string>
    <string name="technology_news_enable">Technology News enabled</string>
    <string name="technology_news_disable">Technology News disabled</string>

    <string name="enable_disable_multi_category">Multi-category</string>
    <string name="multi_category_enable">Multi-category enabled</string>
    <string name="multi_category_disable">Multi-category disabled</string>

    <string name="network_lte">LTE (recommended)</string>
    <string name="network_4G">4G (recommended)</string>
    <string name="network_3G" translatable="false">3G</string>
    <string name="network_2G" translatable="false">2G</string>
    <string name="network_1x" translatable="false">1x</string>
    <string name="network_global">Global</string>

    <string-array name="enabled_networks_except_gsm_choices" translatable="false">
        <item>@string/network_lte</item>
        <item>@string/network_3G</item>
    </string-array>
    <string-array name="enabled_networks_except_gsm_4g_choices" translatable="false">
        <item>@string/network_4G</item>
        <item>@string/network_3G</item>
    </string-array>
    <string-array name="enabled_networks_except_gsm_values" translatable="false">
        <item>"9"</item>
        <item>"0"</item>
    </string-array>

    <string-array name="enabled_networks_except_lte_choices" translatable="false">
        <item>@string/network_3G</item>
        <item>@string/network_2G</item>
    </string-array>
    <string-array name="enabled_networks_except_lte_values" translatable="false">
        <item>"0"</item>
        <item>"1"</item>
    </string-array>

    <string-array name="enabled_networks_except_gsm_lte_choices" translatable="false">
        <item>@string/network_3G</item>
    </string-array>
    <string-array name="enabled_networks_except_gsm_lte_values" translatable="false">
        <item>"0"</item>
    </string-array>

    <string-array name="enabled_networks_choices" translatable="false">
        <item>@string/network_lte</item>
        <item>@string/network_3G</item>
        <item>@string/network_2G</item>
    </string-array>
    <string-array name="enabled_networks_4g_choices" translatable="false">
        <item>@string/network_4G</item>
        <item>@string/network_3G</item>
        <item>@string/network_2G</item>
    </string-array>
    <string-array name="enabled_networks_values" translatable="false">
        <item>"9"</item>
        <item>"0"</item>
        <item>"1"</item>
    </string-array>

    <string-array name="enabled_networks_cdma_choices" translatable="false">
        <item>@string/network_lte</item>
        <item>@string/network_3G</item>
        <item>@string/network_1x</item>
        <item>@string/network_global</item>
    </string-array>
    <string-array name="enabled_networks_cdma_values" translatable="false">
        <item>"8"</item>
        <item>"4"</item>
        <item>"5"</item>
        <item>"10"</item>
    </string-array>

    <string-array name="enabled_networks_cdma_no_lte_choices" translatable="false">
        <item>@string/network_3G</item>
        <item>@string/network_1x</item>
    </string-array>
    <string-array name="enabled_networks_cdma_no_lte_values" translatable="false">
        <item>"4"</item>
        <item>"5"</item>
    </string-array>

    <string-array name="enabled_networks_cdma_only_lte_choices" translatable="false">
        <item>@string/network_lte</item>
        <item>@string/network_global</item>
    </string-array>
    <string-array name="enabled_networks_cdma_only_lte_values" translatable="false">
        <item>"8"</item>
        <item>"10"</item>
    </string-array>

    <!-- CDMA System select strings -->
    <!-- Mobile network settings screen, setting option name -->
    <string name="cdma_system_select_title">System select</string>
    <!-- Mobile network settings screen, setting summary text -->
    <string name="cdma_system_select_summary">Change the CDMA roaming mode</string>
    <!-- System select settings screen title -->
    <string name="cdma_system_select_dialogtitle">System select</string>
    <string-array name="cdma_system_select_choices">
        <!-- System select dialog screen, setting option name -->
        <item>Home only</item>
        <!-- Remove the following option "Affiliated Networks" from the option list -->
        <!-- <item>Affiliated Networks</item> -->
        <!-- System select dialog screen, setting option name -->
        <item>Automatic</item>
    </string-array>
    <string-array name="cdma_system_select_values" translatable="false">
        <!-- Do not translate. -->
        <item>"0"</item>
        <!-- Remove the following value "1" which corresponds to "Affiliated Networks" above -->
        <!-- <item>"1"</item>  -->
        <!-- Do not translate. -->
        <item>"2"</item>
    </string-array>

    <string name="cdma_subscription_title">CDMA subscription</string>
    <string name="cdma_subscription_summary">Change between RUIM/SIM and NV</string>
    <string name="cdma_subscription_dialogtitle">subscription</string>
    <string-array name="cdma_subscription_choices">
        <item>RUIM/SIM</item>
        <item>NV</item>
    </string-array>
    <string-array name="cdma_subscription_values">
        <item>"0"</item>
        <item>"1"</item>
    </string-array>
    <!-- Preference title with which users can activate CDMA network [CHAR LIMIT=30] -->
    <string name="cdma_activate_device">Activate device</string>
    <!-- Preference title for launching an account manager page for prepaid LTE [CHAR LIMIT=30] -->
    <string name="cdma_lte_data_service">Set up data service</string>

    <!-- A menu item in "Mobile network settings" that allows the user to update the phone
         with mobile operator specific settings. [CHAR LIMIT=25] -->
    <string name="carrier_settings_title">Carrier settings</string>

    <!-- FDN settings strings -->
    <!-- Label for "Fixed Dialing Number" settings in call settings. -->
    <string name="fdn">Fixed Dialing Numbers</string>
    <!-- Title for "Fixed Dialing Number" settings, with a label to identify the SIM the settings
        apply to. -->
    <string name="fdn_with_label">Fixed Dialing Numbers (<xliff:g id="subscriptionlabel" example="Verizon">%s</xliff:g>)</string>

    <!-- Call settings screen, button label that takes you to the Fixed Dialing Number management screen -->
    <string name="manage_fdn_list">FDN list</string>
    <!-- Title for settings screen to manage Fixed Dialing Number contacts, with a label to identify
         the SIM the settings apply to. -->
    <string name="fdn_list_with_label">FDN list (<xliff:g id="subscriptionlabel" example="Verizon">%s</xliff:g>)</string>
    <!-- Call settings screen, preference item label -->
    <string name="fdn_activation">FDN activation</string>
    <!-- Call settings setting option name when FDN is enabled -->
    <string name="fdn_enabled">Fixed Dialing Numbers are enabled</string>
    <!-- Call settings setting option name  when FDN is disabled-->
    <string name="fdn_disabled">Fixed Dialing Numbers are disabled</string>
    <!-- Call settings screen, setting option name -->
    <string name="enable_fdn">Enable FDN</string>
    <!-- Call settings screen, setting option name -->
    <string name="disable_fdn">Disable FDN</string>
    <!-- Call settings screen, setting option name -->
    <string name="change_pin2">Change PIN2</string>
    <!-- Call settings screen, setting option name when FDN is enabled -->
    <string name="enable_fdn_ok">Disable FDN</string>
    <!-- Call settings screen, setting option name when FDN is disabled -->
    <string name="disable_fdn_ok">Enable FDN</string>
    <!-- Call settings screen, setting summary text -->
    <string name="sum_fdn">Manage Fixed Dialing Numbers</string>
    <!-- Call settings, FDN screen, setting option name -->
    <string name="sum_fdn_change_pin">Change PIN for FDN access</string>
    <!-- Call settings, FDN screen, setting option name -->
    <string name="sum_fdn_manage_list">Manage phone number list</string>
    <!-- Voice privacy on CDMA is an added layer of voice encryption. Theoretically, it would be harder to break in to a phone call with this feature enabled. -->
    <string name="voice_privacy">Voice privacy</string>
    <string name="voice_privacy_summary">Enable enhanced privacy mode</string>
    <string name="tty_mode_option_title">TTY mode</string>
    <string name="tty_mode_option_summary">Set TTY mode</string>
    <string name="auto_retry_mode_title">Auto-retry</string>
    <string name="auto_retry_mode_summary">Enable Auto-retry mode</string>

    <!-- FDN list screen: menu item label -->
    <string name="menu_add">Add contact</string>
    <!-- FDN list screen: menu item label -->
    <string name="menu_edit">Edit contact</string>
    <!-- FDN list screen: menu item label -->
    <string name="menu_delete">Delete contact</string>

    <!-- FDN related strings -->
    <!-- Label for PIN2 entry screen -->
    <string name="get_pin2">Type PIN2</string>
    <!-- "Edit FDN Contact" screen: Label for the "name" text field -->
    <string name="name">Name</string>
    <!-- "Edit FDN Contact" screen: Label for the "number" text field -->
    <string name="number">Number</string>
    <!-- "Edit FDN Contact" screen: Button label for "save" action -->
    <string name="save">Save</string>
    <!-- Title of "Edit FDN Contact" screen for a new contact -->
    <string name="add_fdn_contact">Add fixed dialing number</string>
    <!-- "Edit FDN Contact" screen: status message displayed in a popup (toast) -->
    <string name="adding_fdn_contact">Adding fixed dialing number\u2026</string>
    <!-- "Edit FDN Contact" screen: status message displayed in a popup (toast) -->
    <string name="fdn_contact_added">Fixed dialing number added.</string>
    <!-- Title of "Edit FDN Contact" screen when editing an already-existing contact -->
    <string name="edit_fdn_contact">Edit fixed dialing number</string>
    <!-- "Edit FDN Contact" screen: status message displayed in a popup (toast) -->
    <string name="updating_fdn_contact">Updating fixed dialing number\u2026</string>
    <!-- "Edit FDN Contact" screen: status message displayed in a popup (toast) -->
    <string name="fdn_contact_updated">Fixed dialing number updated.</string>
    <!-- Title of "Delete FDN Contact" screen -->
    <string name="delete_fdn_contact">Delete fixed dialing number</string>
    <!-- "Delete FDN Contact" screen: status message displayed in a popup (toast) -->
    <string name="deleting_fdn_contact">Deleting fixed dialing number\u2026</string>
    <!-- "Delete FDN Contact" screen: status message displayed in a popup (toast) -->
    <string name="fdn_contact_deleted">Fixed dialing number deleted.</string>
    <!-- FDN settings: error message displayed in a popup (toast) -->
    <string name="pin2_invalid">FDN wasn\'t updated because you typed an incorrect PIN.</string>
    <!-- FDN settings: error message displayed in a popup (toast) -->
    <string name="fdn_invalid_number">FDN wasn\'t updated because the number can\'t exceed 20 digits.</string>
    <!-- FDN settings: error message displayed in a popup (toast), when the entered
         FDN number was inappropriate, OR, PIN2 the user entered was incorrect.
         Because of API restriction, there's no way to determine which is the exact
         cause of the failure.
         [CHAR LIMIT=NONE] -->
    <string name="pin2_or_fdn_invalid">FDN wasn\'t updated. The PIN2 was incorrect, or the phone number was rejected.</string>
    <!-- FDN settings: error message displayed in a popup (toast) -->
    <string name="fdn_failed">FDN operation failed.</string>

    <!-- ADN related strings -->
    <!-- Placeholder text displayed while loading the list of SIM contacts -->
    <string name="simContacts_emptyLoading">Reading from SIM card\u2026</string>
    <!-- Call settings, string that appears on FDN contact list when there are no contacts on the SIM. -->
    <string name="simContacts_empty">No contacts on your SIM card.</string>
    <!-- Call settings: title of the dialog that lets you select contacts from the SIM. -->
    <string name="simContacts_title">Select contacts to import</string>
    <!-- Appears when user tries to import contacts in SIM during airplane mode [CHAR LIMIT=NONE] -->
    <string name="simContacts_airplaneMode">Turn off airplane mode to import contacts from the SIM card.</string>

    <!-- SIM PIN strings -->
    <!-- Title of "Enable/disable SIM PIN" screen -->
    <string name="enable_pin">Enable/disable SIM PIN</string>
    <!-- Title of "Change SIM PIN" screen -->
    <string name="change_pin">Change SIM PIN</string>
    <!-- SIM PIN screen: label for PIN entry widget -->
    <string name="enter_pin_text">SIM PIN:</string>
    <!-- SIM PIN screen: label for PIN entry widget -->
    <string name="oldPinLabel">Old PIN</string>
    <!-- SIM PIN screen: label for PIN entry widget -->
    <string name="newPinLabel">New PIN</string>
    <!-- SIM PIN screen: label for PIN entry widget -->
    <string name="confirmPinLabel">Confirm new PIN</string>
    <!-- SIM PIN screen: error message -->
    <string name="badPin">The old PIN you typed isn\'t correct. Try again.</string>
    <!-- SIM PIN screen: error message -->
    <string name="mismatchPin">The PINs you typed don\'t match. Try again.</string>
    <!-- SIM PIN screen: error message when PIN is too short or too long -->
    <string name="invalidPin">Type a PIN that is 4 to 8 numbers.</string>
    <!-- Title of "Disable SIM PIN" screen -->
    <string name="disable_sim_pin">Clear SIM PIN</string>
    <!-- Title of "Enable SIM PIN" screen -->
    <string name="enable_sim_pin">Set SIM PIN</string>
    <!-- SIM PIN screen: progress message displayed while enabling -->
    <string name="enable_in_progress">Setting PIN\u2026</string>
    <!-- SIM PIN screen: status message displayed in a popup (toast) -->
    <string name="enable_pin_ok">PIN set</string>
    <!-- SIM PIN screen: status message displayed in a popup (toast) -->
    <string name="disable_pin_ok">PIN cleared</string>
    <!-- SIM PIN screen: error message displayed in a popup (toast) -->
    <string name="pin_failed">PIN incorrect</string>
    <!-- SIM PIN screen: status message displayed in a popup (toast) -->
    <string name="pin_changed">PIN updated</string>
    <!-- SIM PIN screen: error message displayed in a dialog -->
    <string name="puk_requested">Password incorrect. PIN now blocked. PUK requested.</string>

    <!-- SIM PIN2 strings -->
    <!-- SIM PIN2 screen: label for PIN entry widget -->
    <string name="enter_pin2_text">PIN2</string>
    <!-- SIM PIN2 screen: label for PIN entry widget -->
    <string name="oldPin2Label">Old PIN2</string>
    <!-- SIM PIN2 screen: label for PIN entry widget -->
    <string name="newPin2Label">New PIN2</string>
    <!-- SIM PIN2 screen: label for PIN entry widget -->
    <string name="confirmPin2Label">Confirm new PIN2</string>
    <!-- SIM PIN2 screen: error message -->
    <string name="badPuk2">PUK2 incorrect. Try again.</string>
    <!-- SIM PIN2 screen: error message -->
    <string name="badPin2">Old PIN2 incorrect. Try again.</string>
    <!-- SIM PIN2 screen: error message -->
    <string name="mismatchPin2">PIN2s don\'t match. Try again.</string>
    <!-- SIM PIN2 screen: error message -->
    <string name="invalidPin2">Enter a PIN2 that is 4 to 8 numbers.</string>
    <!-- SIM PIN2 screen: error message -->
    <string name="invalidPuk2">Enter a PUK2 that is 8 numbers.</string>
    <!-- SIM PIN2 screen: status message displayed in a popup (toast) -->
    <string name="pin2_changed">PIN2 updated</string>
    <!-- SIM PIN2 screen: label for PUK2 entry widget -->
    <string name="label_puk2_code">Enter PUK2 code</string>
    <!-- SIM PIN2 screen: error message displayed in a dialog -->
    <string name="fdn_enable_puk2_requested">Password incorrect. PIN2 now Blocked. To try again, change PIN 2.</string>
    <!-- SIM PIN2 screen: error message displayed in a dialog -->
    <string name="puk2_requested">Password incorrect. SIM now locked. Enter PUK2.</string>
    <!-- SIM PIN2 screen: error message -->
    <string name="puk2_blocked">PUK2 is permanently blocked.</string>
    <!-- SIM PIN2 screen: error message -->
    <string name="pin2_attempts">\nYou have <xliff:g id="number">%d</xliff:g> remaining attempts.</string>
    <!-- SIM PIN screen: status message displayed in a popup (toast) -->
    <string name="pin2_unblocked">PIN2 no longer blocked</string>

    <!-- SIM PIN screen: button label -->
    <string name="doneButton">Done</string>

    <!-- Used in FakePhoneActivity test code.  DO NOT TRANSLATE. -->
    <string name="fake_phone_activity_phoneNumber_text" translatable="false">(650) 555-1234</string>
    <!-- Used in FakePhoneActivity test code.  DO NOT TRANSLATE. -->
    <string name="fake_phone_activity_infoText_text" translatable="false">Incoming phone number</string>
    <!-- Used in FakePhoneActivity test code.  DO NOT TRANSLATE. -->
    <string name="fake_phone_activity_placeCall_text" translatable="false">Fake Incoming Call</string>

    <!-- Call settings screen, Set voicemail dialog title -->
    <string name="voicemail_settings_number_label">Voicemail number</string>

    <!-- Card titles -->
    <!-- In-call screen: status label for a call in the "dialing" state -->
    <string name="card_title_dialing">Dialing</string>
    <!-- In-call screen: status label for a re-dialing call -->
    <string name="card_title_redialing">Redialing</string>
    <!-- In-call screen: status label for a conference call -->
    <string name="card_title_conf_call">Conference call</string>
    <!-- In-call screen: status label for an incoming call -->
    <string name="card_title_incoming_call">Incoming call</string>
    <!-- In-call screen: status label displayed briefly after a call ends -->
    <string name="card_title_call_ended">Call ended</string>
    <!-- In-call screen: status label for call that's on hold -->
    <string name="card_title_on_hold">On hold</string>
    <!-- In-call screen: status label for a call that's in the process of hanging up -->
    <string name="card_title_hanging_up">Hanging up</string>
    <!-- In-call screen: status label for a call that's in CDMA flash mode -->
    <string name="card_title_in_call">In call</string>

    <!-- Notification strings -->
    <!-- The "label" of the in-call Notification for a dialing call, used
         as the format string for a Chronometer widget. [CHAR LIMIT=60] -->
    <string name="notification_dialing">Dialing</string>
    <!-- Missed call notification label, used when there's exactly one missed call -->
    <string name="notification_missedCallTitle">Missed call</string>
    <!-- Missed call notification label, used when there are two or more missed calls -->
    <string name="notification_missedCallsTitle">Missed calls</string>
    <!-- Missed call notification message used when there are multiple missed calls -->
    <string name="notification_missedCallsMsg"><xliff:g id="num_missed_calls">%s</xliff:g> missed calls</string>
    <!-- Missed call notification message used for a single missed call, including
         the caller-id info from the missed call -->
    <string name="notification_missedCallTicker">Missed call from <xliff:g id="missed_call_from">%s</xliff:g></string>
    <!-- The "label" of the in-call Notification for an ongoing call, used
         as the format string for a Chronometer widget. [CHAR LIMIT=60] -->
    <string name="notification_ongoing_call">Ongoing call</string>
    <!-- The "label" of the in-call Notification for a call that's on hold -->
    <string name="notification_on_hold">On hold</string>
    <!-- The "label" of the in-call Notification for an incoming ringing call -->
    <string name="notification_incoming_call">Incoming call</string>
    <!-- Label for the "Voicemail" notification item, when expanded. -->
    <string name="notification_voicemail_title">New voicemail</string>
    <!-- Label for the expanded "Voicemail" notification item,
         including a count of messages. -->
    <string name="notification_voicemail_title_count">New voicemail (<xliff:g id="count">%d</xliff:g>)</string>
    <!-- Message displayed in the "Voicemail" notification item, allowing the user
         to dial the indicated number. -->
    <string name="notification_voicemail_text_format">Dial <xliff:g id="voicemail_number">%s</xliff:g></string>
    <!-- Message displayed in the "Voicemail" notification item,
         indicating that there's no voicemail number available -->
    <string name="notification_voicemail_no_vm_number">Voicemail number unknown</string>
    <!-- Label for the "No service" notification item, when expanded. -->
    <string name="notification_network_selection_title">No service</string>
    <!-- Label for the expanded "No service" notification item, including the
         operator name set by user -->
    <string name="notification_network_selection_text">Selected network (<xliff:g id="operator_name">%s</xliff:g>) unavailable</string>
    <!-- Message for "end call" Action.
         It is displayed in the "Ongoing call" notification, which is shown
         when the user is outside the in-call screen while the phone call is still
         active. [CHAR LIMIT=40] -->
    <string name="notification_action_end_call">Hang up</string>
    <!-- Message for "call back" Action, which is displayed in the missed call notificaiton.
         The user will be able to call back to the person or the phone number.
         [CHAR LIMIT=60] -->
    <string name="notification_missedCall_call_back">Call back</string>
    <!-- Message for "reply via sms" action, which is displayed in the missed call notification.
         The user will be able to send text messages using the phone number.
         [CHAR LIMIT=60] -->
    <string name="notification_missedCall_message">Message</string>

    <!-- In-call screen: call failure message displayed in an error dialog. [CHAR_LIMIT=NONE] -->
    <string name="incall_error_power_off">Turn off airplane mode to make a call.</string>
    <!-- In-call screen: call failure message displayed in an error dialog when in airplane mode, WFC is enabled, not wifi-only, and not connected to wireless networks. [CHAR_LIMIT=NONE] -->
    <string name="incall_error_power_off_wfc">Turn off airplane mode or connect to a wireless network to make a call.</string>
    <!-- In-call screen: call failure message displayed in an error dialog.
         This string is currently unused (see comments in InCallScreen.java.) -->
    <string name="incall_error_emergency_only">Not registered on network.</string>
    <!-- In-call screen: call failure message displayed in an error dialog -->
    <string name="incall_error_out_of_service">Cellular network not available.</string>
    <!-- In-call screen: call failure message displayed in an error dialog -->
    <string name="incall_error_out_of_service_wfc">Cellular network is not available. Connect to a wireless network to make a call.</string>
    <!-- In-call screen: call failure message displayed in an error dialog -->
    <string name="incall_error_no_phone_number_supplied">To place a call, enter a valid number.</string>
    <!-- In-call screen: call failure message displayed in an error dialog -->
    <string name="incall_error_call_failed">Can\'t call.</string>
    <!-- In-call screen: status message displayed in a dialog when starting an MMI -->
    <string name="incall_status_dialed_mmi">Starting MMI sequence\u2026</string>
    <!-- In-call screen: message displayed in an error dialog -->
    <string name="incall_error_supp_service_unknown">Service not supported</string>
    <!-- In-call screen: message displayed in an error dialog -->
    <string name="incall_error_supp_service_switch">Can\'t switch calls.</string>
    <!-- In-call screen: message displayed in an error dialog -->
    <string name="incall_error_supp_service_separate">Can\'t separate call.</string>
    <!-- In-call screen: message displayed in an error dialog -->
    <string name="incall_error_supp_service_transfer">Can\'t transfer.</string>
    <!-- In-call screen: message displayed in an error dialog -->
    <string name="incall_error_supp_service_conference">Unable to conference calls.</string>
    <!-- In-call screen: message displayed in an error dialog -->
    <string name="incall_error_supp_service_reject">Can\'t reject call.</string>
    <!-- In-call screen: message displayed in an error dialog -->
    <string name="incall_error_supp_service_hangup">Can\'t release call(s).</string>
    <!-- In-call screen: call failure message displayed in an error dialog when WFC is enabled, is wifi-only, and not connected to a wireless network. [CHAR_LIMIT=NONE] -->
    <string name="incall_error_wfc_only_no_wireless_network">Connect to a wireless network to make a call.</string>

    <!-- Dialog title for the "radio enable" UI for emergency calls -->
    <string name="emergency_enable_radio_dialog_title">Emergency call</string>
    <!-- Status message for the "radio enable" UI for emergency calls -->
    <string name="emergency_enable_radio_dialog_message">Turning on radio\u2026</string>
    <!-- Status message for the "radio enable" UI for emergency calls -->
    <string name="emergency_enable_radio_dialog_retry">No service. Trying again\u2026</string>

    <!-- Dialer text on Emergency Dialer -->
    <!-- Emergency dialer: message displayed in an error dialog -->
    <string name="dial_emergency_error">Can\'t call. <xliff:g id="non_emergency_number">%s</xliff:g> is not an emergency number.</string>
    <!-- Emergency dialer: message displayed in an error dialog -->
    <string name="dial_emergency_empty_error">Can\'t call. Dial an emergency number.</string>

    <!-- Displayed in the text entry box in the dialer when in landscape mode to guide the user
         to dial using the physical keyboard -->
    <string name="dialerKeyboardHintText">Use keyboard to dial</string>

    <!-- Text for the onscreen "Hold" button -->
    <string name="onscreenHoldText">Hold</string>
    <!-- Text for the onscreen "End call" button -->
    <string name="onscreenEndCallText">End</string>
    <!-- Text for the onscreen "Show Dialpad" button -->
    <string name="onscreenShowDialpadText">Dialpad</string>
    <!-- Text for the onscreen "Mute" button -->
    <string name="onscreenMuteText">Mute</string>
    <!-- Text for the onscreen "Add call" button -->
    <string name="onscreenAddCallText">Add call</string>
    <!-- Text for the onscreen "Merge calls" button -->
    <string name="onscreenMergeCallsText">Merge calls</string>
    <!-- Text for the onscreen "Swap calls" button -->
    <string name="onscreenSwapCallsText">Swap</string>
    <!-- Text for the onscreen "Manage calls" button -->
    <string name="onscreenManageCallsText">Manage calls</string>
    <!-- Text for the onscreen "Manage conference" button [CHAR LIMIT=20] -->
    <string name="onscreenManageConferenceText">Manage conference</string>
    <!-- Text for the onscreen "Audio" button that lets you switch
         between speaker / bluetooth / earpiece [CHAR LIMIT=10] -->
    <string name="onscreenAudioText">Audio</string>
    <!-- Text for the onscreen "Video call" button used to change a voice call
         to a video call. [CHAR LIMIT=10] -->
    <string name="onscreenVideoCallText">Video call</string>

    <!-- Menu item label in SIM Contacts: Import a single contact entry from the SIM card -->
    <string name="importSimEntry">Import</string>
    <!-- Menu item label in SIM Contacts: Import all contact entries from the SIM card -->
    <string name="importAllSimEntries">Import all</string>
    <!-- SIM Contacts: status message displayed while importing card -->
    <string name="importingSimContacts">Importing SIM contacts</string>
    <!-- Import a single contact entry from contacts to the SIM card -->
    <string name="importToFDNfromContacts">Import from contacts</string>

    <!-- Hearing aid settings -->
    <string name="hac_mode_title">Hearing aids</string>
    <string name="hac_mode_summary">Turn on hearing aid compatibility</string>

    <!-- Service option entries.  -->
    <string-array name="tty_mode_entries">
        <item>TTY Off</item>
        <item>TTY Full</item>
        <item>TTY HCO</item>
        <item>TTY VCO</item>
    </string-array>

    <!-- Do not translate. -->
    <string-array name="tty_mode_values" translatable="false">
        <!-- Do not translate. -->
        <item>0</item>
        <!-- Do not translate. -->
        <item>1</item>
        <!-- Do not translate. -->
        <item>2</item>
        <!-- Do not translate. -->
        <item>3</item>
    </string-array>

    <!-- Title for the dialog used to display CDMA DisplayInfo -->
    <string name="network_info_message">Network message</string>
    <!-- Title for the dialog used to display a network error message to the user -->
    <string name="network_error_message">Error message</string>

    <!-- OTA-specific strings -->
    <!-- Title shown on OTA screen -->
    <string name="ota_title_activate">Activate your phone</string>
    <!-- Message displayed on the OTA activation screen. -->
    <string name="ota_touch_activate">A special call needs to be made to activate your phone service.
    \n\nAfter pressing \u201CActivate\u201D, listen to the instructions provided to activate your phone.</string>
    <!-- Title shown during Hands Free Activation -->
    <string name="ota_hfa_activation_title">Activating...</string>
    <!-- Message shown during the hands free activation screen of the setup wizard. -->
    <string name="ota_hfa_activation_dialog_message">The phone is activating your mobile data service.\n\nThis can take up to 5 minutes.</string>
    <!-- Title of skip activation dialog -->
    <string name="ota_skip_activation_dialog_title">Skip activation\?</string>
    <!-- Message displayed in skip activation dialog  -->
    <string name="ota_skip_activation_dialog_message">If you skip activation, you can\'t place calls or connect to mobile data networks (though you can connect to Wi-Fi networks). Until you activate your phone, you are asked to activate it each time you turn it on.</string>
    <!-- Label shown on dialog button that allows the user to skip activation -->
    <string name="ota_skip_activation_dialog_skip_label">Skip</string>

    <!-- Button label within the OTA activation screen -->
    <string name="ota_activate">Activate</string>
    <!-- Title text shown when phone activation is successful -->
    <string name="ota_title_activate_success">Phone is activated.</string>
    <!-- Title text shown on screen where activation fails -->
    <string name="ota_title_problem_with_activation">Problem with activation</string>
    <!-- Message displayed on the OTA "listening" screen. This message
         needs to be kept at 2 lines or less to be sure that there's
         enough room for the dialpad. [CHAR LIMIT=80] -->
    <string name="ota_listen">Follow the spoken instructions until you hear that activation is complete.</string>

    <!-- Button label within the OTA listen screen -->
    <string name="ota_speaker">Speaker</string>
    <!-- String to be displayed on OTA listen screen once user has selected the
         correct option to begin provisioning -->
    <string name="ota_progress">Programming your phone\u2026</string>
    <!-- String to display within the OTA Fail Notice dialog -->
    <string name="ota_failure">Couldn\'t program your phone</string>
    <!-- String to be displayed on the OTA Fail/Success screen upon successful provisioning -->
    <string name="ota_successful">Your phone is now activated.  It may take up to 15 minutes for service to start.</string>
    <!-- String to be displayed on the OTA Fail/Success screen upon unsuccessful provisioning -->
    <string name="ota_unsuccessful">Your phone didn\'t activate.
    \nYou may need to find an area with better coverage (near a window, or outside).
    \n\nTry again or call customer service for more options.</string>
    <!-- String to display within the OTA SPC Fail Notice dialog -->
    <string name="ota_spc_failure">EXCESS SPC FAILURES</string>
    <!-- Button label in OTA listen screen that cancels activation and goes to the previous screen -->
    <string name="ota_call_end">Back</string>
    <!-- Button label shown on OTA error screen to allow the user to try again -->
    <string name="ota_try_again">Try again</string>
    <!-- Button label shown on OTA screens that have a next screen -->
    <string name="ota_next">Next</string>

    <!-- Emergency Callback Mode (ECM) -->
    <string name="ecm_exit_dialog">EcmExitDialog</string>
    <!-- ECM: Status bar notification message -->
    <string name="phone_entered_ecm_text">Entered Emergency Callback Mode</string>
    <!-- ECM: Notification title -->
    <string name="phone_in_ecm_notification_title">Emergency Callback Mode</string>
    <!-- ECM: Notification body -->
    <string name="phone_in_ecm_call_notification_text">Data connection disabled</string>
    <plurals name="phone_in_ecm_notification_time">
        <!-- number of minutes is one -->
        <item quantity="one">No data connection for <xliff:g id="count">%s</xliff:g> minute</item>
        <!-- number of minutes is not equal to one -->
        <item quantity="other">No data connection for <xliff:g id="count">%s</xliff:g> minutes</item>
    </plurals>
    <!-- ECM: Dialog box message for exiting from the notifications screen -->
    <plurals name="alert_dialog_exit_ecm">
        <!-- number of minutes is one -->
        <item quantity="one">The phone will be in Emergency Callback mode for <xliff:g id="count">%s</xliff:g> minute. While in this mode no apps using a data connection can be used. Do you want to exit now?</item>
        <!-- number of minutes is not equal to one -->
        <item quantity="other">The phone will be in Emergency Callback mode for <xliff:g id="count">%s</xliff:g> minutes. While in this mode no applications using a data connection can be used. Do you want to exit now?</item>
    </plurals>
    <!-- ECM: Dialog box message for exiting from any other app -->
    <plurals name="alert_dialog_not_avaialble_in_ecm">
        <!-- number of minutes is one -->
        <item quantity="one">The selected action isn\'t available while in the Emergency Callback mode. The phone will be in this mode for <xliff:g id="count">%s</xliff:g> minute. Do you want to exit now?</item>
        <!-- number of minutes is not equal to one -->
        <item quantity="other">The selected action isn\'t available while in the Emergency Callback mode. The phone will be in this mode for <xliff:g id="count">%s</xliff:g> minutes. Do you want to exit now?</item>
    </plurals>
    <!-- ECM: Dialog box message while in emergency call -->
    <string name="alert_dialog_in_ecm_call">The selected action isn\'t available while in an emergency call.</string>
    <!-- ECM: Progress text -->
    <string name="progress_dialog_exiting_ecm">Exiting Emergency Callback mode</string>
    <!-- ECM: ECM exit dialog choice -->
    <string name="alert_dialog_yes">Yes</string>
    <!-- ECM: ECM exit dialog choice -->
    <string name="alert_dialog_no">No</string>
    <!-- ECM: ECM exit dialog choice -->
    <string name="alert_dialog_dismiss">Dismiss</string>

    <!-- For incoming calls, this is a string we can get from a CDMA network instead of
         the actual phone number, to indicate there's no number present.  DO NOT TRANSLATE. -->
    <string-array name="absent_num" translatable="false">
        <item>ABSENT NUMBER</item>
        <item>ABSENTNUMBER</item>
    </string-array>

    <!-- Preference for Voicemail service provider under "Voicemail" settings.
         [CHAR LIMIT=40] -->
    <string name="voicemail_provider">Service</string>

    <!-- Preference for Voicemail setting of each provider.
         [CHAR LIMIT=40] -->
    <string name="voicemail_settings">Setup</string>

    <!-- String to display in voicemail number summary when no voicemail num is set -->
    <string name="voicemail_number_not_set">&lt;Not set&gt;</string>

    <!-- Title displayed above settings coming after voicemail in the call features screen -->
    <string name="other_settings">Other call settings</string>

    <!-- Title displayed in the overlay when a call is placed using a 3rd party provider.
         [CHAR LIMIT=40] -->
    <string name="calling_via_template">Calling via <xliff:g id="provider_name">%s</xliff:g></string>

    <!-- Use this as a default to describe the contact photo; currently for screen readers through accessibility. -->
    <string name="contactPhoto">contact photo</string>
    <!-- Use this to describe the separate conference call button; currently for screen readers through accessibility. -->
    <string name="goPrivate">go private</string>
    <!--  Use this to describe the select contact button in EditPhoneNumberPreference; currently for screen readers through accessibility. -->
    <string name="selectContact">select contact</string>

    <!-- Dialog title to notify user that Voice calling is not supported
         on this device. [CHAR LIMIT=40] -->
    <string name="not_voice_capable">Voice calling not supported</string>

    <!-- String describing the Dial ImageButton

         Used by AccessibilityService to announce the purpose of the button.
         [CHAR LIMIT=NONE]
    -->
    <string name="description_dial_button">dial</string>

    <!-- Dialog title for the vibration settings for voicemail notifications [CHAR LIMIT=40] -->
    <string name="voicemail_notification_vibrate_when_title" msgid="8731372580674292759">Vibrate</string>
    <!-- Dialog title for the vibration settings for voice mail notifications [CHAR LIMIT=40]-->
    <string name="voicemail_notification_vibarte_when_dialog_title" msgid="8995274609647451109">Vibrate</string>

    <!-- Voicemail ringtone title. The user clicks on this preference to select
         which sound to play when a voicemail notification is received.
         [CHAR LIMIT=30] -->
    <string name="voicemail_notification_ringtone_title">Sound</string>

    <!-- The default value value for voicemail notification. -->
    <string name="voicemail_notification_vibrate_when_default" translatable="false">never</string>

    <!-- Actual values used in our code for voicemail notifications. DO NOT TRANSLATE -->
    <string-array name="voicemail_notification_vibrate_when_values" translatable="false">
        <item>always</item>
        <item>silent</item>
        <item>never</item>
    </string-array>

    <!--  Setting option name to enable or disable dialpad autocomplete functionality
         [CHAR LIMIT=30] -->
    <string name="dial_pad_autocomplete">Dialpad autocomplete</string>

    <!-- Title for the category "ringtone", which is shown above ringtone and vibration
         related settings.
         [CHAR LIMIT=30] -->
    <string name="preference_category_ringtone">Ringtone &amp; Vibrate</string>

    <!-- String resource for the font-family to use for the call setting activity's title
         Do not translate. -->
    <string name="call_settings_title_font_family">sans-serif-light</string>

    <!-- Label for PSTN connection service. -->
    <string name="pstn_connection_service_label">Built-in SIM cards</string>

    <!-- Label for enabling video calling. -->
    <string name="enable_video_calling_title">Turn on video calling</string>

    <!-- Message for dialog shown when the user tries to turn on video calling but enhanced 4G LTE
         is disabled. They have to turn on Enhanced 4G LTE capability in network settings first. -->
    <string name="enable_video_calling_dialog_msg">
        To turn on video calling, you need to enable Enhanced 4G LTE Mode in network settings.
    </string>

    <!-- Label for action button in dialog which opens mobile network settings, for video calling
         setting. -->
    <string name="enable_video_calling_dialog_settings">Network settings</string>

    <!-- Label for close button in dialog, for video calling setting. -->
    <string name="enable_video_calling_dialog_close">Close</string>

    <!-- Strings used in Settings->Sim cards for each installed Sim. -->
    <string name="sim_label_emergency_calls">Emergency calls</string>
    <string name="sim_description_emergency_calls">Emergency calling only</string>
    <string name="sim_description_default">SIM card, slot: <xliff:g id="slot_id">%s</xliff:g></string>

    <!-- Title for activity to control accessibility settings such as TTY mode and hearing aid
         compatability. [CHAR LIMIT=40] -->
    <string name="accessibility_settings_activity_title">Accessibility</string>

    <!-- Configuration setting for world mode Format is <true;GID if any to be checked>-->
    <string translatable="false" name="config_world_mode"/>

    <!-- Status hint label for an incoming call over a wifi network which has not been accepted yet.
         [CHAR LIMIT=25] -->
    <string name="status_hint_label_incoming_wifi_call">Incoming Wi-Fi call</string>
    <!-- Status hint label for a call being made over a wifi network. [CHAR LIMIT=25] -->
    <string name="status_hint_label_wifi_call">Wi-Fi call</string>

    <!-- DO NOT TRANSLATE. Internal key for a voicemail notification preference. -->
    <string name="voicemail_notification_ringtone_key">voicemail_notification_ringtone_key</string>
    <!-- DO NOT TRANSLATE. Internal key for a voicemail notification preference. -->
    <string name="voicemail_notification_vibrate_key">voicemail_notification_vibrate_key</string>
    <!-- DO NOT TRANSLATE. Internal key for tty mode preference. -->
    <string name="tty_mode_key">button_tty_mode_key</string>
    <!-- DO NOT TRANSLATE. Internal key for a voicemail notification preference. -->
    <string name="wifi_calling_settings_key">button_wifi_calling_settings_key</string>

<<<<<<< HEAD
    <!-- Hint appearing below a selected action on the emergency dialer telling user to tap again to execute the action [CHAR LIMIT=NONE] -->
    <string name="emergency_action_launch_hint">Touch again to open</string>
=======
>>>>>>> a623a51c
</resources><|MERGE_RESOLUTION|>--- conflicted
+++ resolved
@@ -1290,9 +1290,6 @@
     <!-- DO NOT TRANSLATE. Internal key for a voicemail notification preference. -->
     <string name="wifi_calling_settings_key">button_wifi_calling_settings_key</string>
 
-<<<<<<< HEAD
     <!-- Hint appearing below a selected action on the emergency dialer telling user to tap again to execute the action [CHAR LIMIT=NONE] -->
     <string name="emergency_action_launch_hint">Touch again to open</string>
-=======
->>>>>>> a623a51c
 </resources>
<?xml version="1.0" encoding="utf-8"?>
<!-- Copyright (C) 2007 The Android Open Source Project

     Licensed under the Apache License, Version 2.0 (the "License");
     you may not use this file except in compliance with the License.
     You may obtain a copy of the License at

          http://www.apache.org/licenses/LICENSE-2.0

     Unless required by applicable law or agreed to in writing, software
     distributed under the License is distributed on an "AS IS" BASIS,
     WITHOUT WARRANTIES OR CONDITIONS OF ANY KIND, either express or implied.
     See the License for the specific language governing permissions and
     limitations under the License.
-->

<resources>
    <drawable name="grayBg">#FF333333</drawable>

    <style name="IccPanel">
        <item name="android:windowFrame">@null</item>
        <item name="android:windowBackground">@drawable/grayBg</item>
    </style>

    <style name="info_label">
        <item name="android:layout_height">wrap_content</item>
        <item name="android:layout_width">wrap_content</item>
        <item name="android:textAppearance">@style/TextAppearance.info_label</item>
        <item name="android:paddingEnd">4dip</item>
    </style>

    <style name="info_layout">
        <item name="android:orientation">vertical</item>
        <item name="android:paddingStart">10dip</item>
        <item name="android:paddingTop">10dip</item>
        <item name="android:paddingEnd">10dip</item>
        <item name="android:paddingBottom">10dip</item>
        <item name="android:layout_width">match_parent</item>
        <item name="android:layout_height">match_parent</item>
    </style>

    <style name="entry_layout">
        <item name="android:orientation">vertical</item>
        <item name="android:layout_width">wrap_content</item>
        <item name="android:layout_height">wrap_content</item>
    </style>

    <style name="TextAppearance" parent="android:TextAppearance">
    </style>

    <style name="TextAppearance.info_label">
        <item name="android:textSize">14sp</item>
        <item name="android:textStyle">bold</item>
    </style>

    <!-- Preference Style for the phone number preferences -->
    <style name="EditPhoneNumberPreference">
        <item name="enableButtonText">@string/enable</item>
        <item name="disableButtonText">@string/disable</item>
        <item name="changeNumButtonText">@string/change_num</item>
        <item name="confirmMode">activation</item>
    </style>

    <!-- OTA Call Card styles -->
    <style name="ccOtaButtonBar">
        <!-- TODO: change height to 'wrap_content' when layout bug is fixed -->
        <item name="android:layout_height">60dip</item>
        <item name="android:layout_width">match_parent</item>
        <item name="android:background">@android:drawable/bottom_bar</item>
    </style>

    <style name="ccOtaButton">
        <item name="android:layout_width">150dip</item>
        <item name="android:layout_height">wrap_content</item>
        <item name="android:layout_marginTop">5dip</item>
        <item name="android:layout_marginBottom">5dip</item>
    </style>

    <style name="ccOtaNextButton" parent="ccOtaButton">
        <!-- <item name="android:drawableEnd">@drawable/ic_btn_next</item>
             <item name="android:drawablePadding">10dip</item>
          -->
        <item name="android:layout_alignParentBottom">true</item>
        <item name="android:layout_alignParentEnd">true</item>
        <item name="android:layout_marginEnd">4dip</item>
    </style>

    <style name="ccOtaSkipButton" parent="ccOtaButton">
        <item name="android:layout_alignParentBottom">true</item>
        <item name="android:layout_alignParentStart">true</item>
        <item name="android:layout_marginStart">4dip</item>
    </style>

    <style name="ccOtaWizardTitle">
        <item name="android:textSize">22sp</item>
        <item name="android:textColor">@color/ota_title_color</item>
    </style>

    <style name="ccOtaTextPrimary">
        <item name="android:textColor">?android:attr/textColorPrimary</item>
        <item name="android:textSize">17sp</item>
    </style>

    <!-- Buttons in the main "button row" of the in-call onscreen touch UI. -->
    <style name="InCallButton">
        <item name="android:layout_width">0px</item>
        <item name="android:layout_height">@dimen/in_call_button_height</item>
        <item name="android:layout_weight">1</item>
        <item name="android:background">?android:attr/selectableItemBackground</item>
    </style>

    <!-- "Compound button" variation of InCallButton.
         These buttons have the concept of two states: checked and unchecked.
         (This style is just like "InCallButton" except that we also
         clear out android:textOn and android:textOff, to avoid the default
         text label behavior of the ToggleButton class.) -->
    <style name="InCallCompoundButton" parent="InCallButton">
        <item name="android:textOn">@null</item>
        <item name="android:textOff">@null</item>
    </style>

    <style name="VerticalSeparator">
        <item name="android:layout_width">2dp</item>
        <item name="android:layout_height">match_parent</item>
        <item name="android:background">@android:color/black</item>
    </style>

    <!-- "End" button; similar to InCallButton. -->
    <style name="InCallEndButton">
        <item name="android:layout_width">0dip</item>
        <item name="android:layout_height">@dimen/in_call_end_button_height</item>
        <item name="android:layout_weight">1</item>
    </style>

    <!-- Buttons in extra button row. -->
    <style name="InCallExtraRowButton">
        <item name="android:layout_width">@dimen/extra_row_button_width</item>
        <item name="android:layout_height">@dimen/extra_row_button_height</item>
        <item name="android:background">@null</item>
    </style>

    <!-- Text label drawn alongside buttons in the "extra button row" of
         the in-call onscreen touch UI. -->
    <style name="InCallExtraRowButtonLabel">
        <item name="android:textAppearance">?android:attr/textAppearanceSmall</item>
        <item name="android:textColor">@color/incall_call_banner_text_color</item>
        <item name="android:textAllCaps">true</item>
        <item name="android:textStyle">bold</item>
        <item name="android:layout_width">wrap_content</item>
        <item name="android:layout_height">wrap_content</item>
        <item name="android:layout_gravity">center_vertical</item>
        <item name="android:layout_marginStart">5dip</item>
        <item name="android:layout_marginEnd">5dip</item>
    </style>

    <!-- Theme for the activity com.android.phone.Settings, which is the
         "Mobile network settings" screen (used on non-voice-capable
         tablets as well as regular phone devices.) -->
    <style name="Theme.Settings" parent="@android:style/Theme.Holo.DialogWhenLarge">
        <item name="android:windowCloseOnTouchOutside">true</item>
    </style>

    <style name="SettingsLight" parent="android:Theme.Material.Light">
        <item name="android:windowBackground">@color/phone_settings_background_color</item>
        <item name="android:windowContentOverlay">@null</item>
        <item name="android:actionBarStyle">@style/DialtactsActionBarStyle</item>
        <item name="android:actionMenuTextColor">@color/phone_settings_actionbar_text_color</item>
        <item name="android:actionOverflowButtonStyle">@style/DialtactsActionBarOverflow</item>
        <item name="android:homeAsUpIndicator">@drawable/ic_back_arrow</item>
        <item name="android:windowActionBarOverlay">false</item>
        <item name="android:colorPrimaryDark">@color/actionbar_background_color_dark</item>
        <!-- Setting text. -->
        <item name="android:textColorPrimary">@color/settings_text_color_primary</item>
        <!-- Setting description. -->
        <item name="android:textColorSecondary">@color/settings_text_color_secondary</item>
    </style>

    <style name="DialerSettingsLight" parent="SettingsLight">
        <item name="android:colorAccent">@color/dialer_theme_color</item>
        <item name="android:dialogTheme">@style/DialerAlertDialogTheme</item>
    </style>

    <style name="DialerAlertDialogTheme"
        parent="@android:style/Theme.Material.Light.Dialog">
        <item name="android:colorAccent">@color/dialer_theme_color</item>
        <item name="android:textColor">?android:attr/textColorPrimaryInverseDisableOnly</item>
    </style>

    <style name="NetworkOperatorsSettingsTheme" parent="@android:style/Theme.Material.Light">
        <item name="android:actionBarTheme">@android:style/ThemeOverlay.Material.Dark.ActionBar</item>
        <item name="android:colorPrimary">@color/network_operators_color_primary</item>
        <item name="android:colorPrimaryDark">@color/network_operators_color_primary_dark</item>
    </style>

    <style name="Empty" parent="@android:style/Theme.Material.Light">
        <item name="android:windowIsTranslucent">true</item>
        <item name="android:windowBackground">@android:color/transparent</item>
        <item name="android:windowContentOverlay">@null</item>
        <item name="android:windowNoTitle">true</item>
        <item name="android:windowIsFloating">true</item>
        <item name="android:backgroundDimEnabled">true</item>
    </style>

    <style name="InCallAnimationStyle" parent="@*android:style/Animation.Holo.Activity">
        <!-- Suppress task-to-task animation happening during the transition from
             OutgoingCallBroadcaster (and SipOptionHandler) to InCallScreen.
             The transition unexpectedly happens during the transition (inside the phone task),
             because InCallScreen is using android:launchMode="singleInstance".

             - taskOpenEnterAnimation/taskOpenExitAnimation is used for the first time
               InCallScreen instance is created.

             - taskToFrontEnterAnimation/taskToFrontExitAnimation is used when InCallScreen
               is already available.
               (Note that InCallScreen won't be destroyed once it is created)

             TODO: try removing the flag instead -->
        <item name="*android:taskOpenEnterAnimation">@*android:anim/activity_open_enter</item>
        <item name="*android:taskOpenExitAnimation">@*android:anim/activity_open_exit</item>
        <item name="*android:taskToFrontEnterAnimation">@*android:anim/activity_open_enter</item>
        <item name="*android:taskToFrontExitAnimation">@*android:anim/activity_open_exit</item>
    </style>

    <style name="OutgoingAnimationStyle" parent="@*android:style/Animation.Holo.Activity">
        <!-- Suppress task-to-task transition animation happening from
             DialtactsActivity to OutgoingCallBroadcaster. -->
        <item name="*android:taskOpenEnterAnimation">@*android:anim/activity_open_enter</item>
        <item name="*android:taskOpenExitAnimation">@*android:anim/activity_open_exit</item>
    </style>

    <!-- Style for the call settings action bar.  Should be kept in sync with Dialer. -->
    <style name="DialtactsActionBarStyle" parent="@style/TelephonyActionBarStyle">
        <!-- Shift the title text to the right -->
        <item name="android:contentInsetStart">@dimen/actionbar_contentInsetStart</item>
    </style>

    <style name="TelephonyActionBarStyle" parent="android:Widget.Material.ActionBar">
        <item name="android:displayOptions">showHome|homeAsUp|showTitle</item>
        <item name="android:background">@color/actionbar_background_color</item>
        <item name="android:titleTextStyle">@style/DialtactsActionBarTitleText</item>
        <item name="android:height">@dimen/action_bar_height</item>
        <item name="android:elevation">@dimen/action_bar_elevation</item>
        <!-- Empty icon -->
        <item name="android:icon">@android:color/transparent</item>
    </style>

    <!-- Text in the action bar at the top of the screen.  Should be kept in sync with Dialer. -->
    <style name="DialtactsActionBarTitleText"
           parent="@android:style/TextAppearance.Material.Widget.ActionBar.Title">
        <item name="android:textColor">@color/phone_settings_actionbar_text_color</item>
    </style>

    <!-- Action bar overflow menu icon. -->
    <style name="DialtactsActionBarOverflow"
           parent="@android:style/Widget.Holo.ActionButton.Overflow">
        <item name="android:src">@drawable/overflow_menu</item>
    </style>

<<<<<<< HEAD
    <style name="EmergencyDialerTheme" parent="@android:style/Theme.Material.NoActionBar">
        <item name="android:colorPrimary">@color/emergency_dialer_background</item>
        <item name="android:colorPrimaryDark">@color/emergency_dialer_background</item>
        <item name="android:windowBackground">@color/emergency_dialer_background</item>
        <item name="android:statusBarColor">@android:color/transparent</item>
        <item name="android:navigationBarColor">@android:color/transparent</item>
=======
    <style name="EmergencyDialerTheme" parent="@android:style/Theme.Material.Light">
        <item name="dialpad_key_button_touch_tint">@color/dialer_dialpad_touch_tint</item>
        <item name="android:actionBarStyle">@style/TelephonyActionBarStyle</item>
        <item name="android:colorPrimary">@color/dialer_theme_color</item>
        <item name="android:colorPrimaryDark">@color/dialer_theme_color_dark</item>
        <item name="android:homeAsUpIndicator">@drawable/ic_back_arrow</item>
>>>>>>> 21c5e2d1
    </style>

    <style name="SimImportTheme" parent="@android:style/Theme.Material.Light">
        <item name="android:actionBarStyle">@style/TelephonyActionBarStyle</item>
        <item name="android:colorPrimaryDark">@color/dialer_theme_color_dark</item>
        <item name="android:homeAsUpIndicator">@drawable/ic_back_arrow</item>
        <item name="android:actionOverflowButtonStyle">@style/DialtactsActionBarOverflow</item>
    </style>

    <style name="OutgoingCallBroadcasterTheme" parent="@android:style/Theme.Holo.NoActionBar">
        <item name="android:windowBackground">@android:color/black</item>

        <item name="*android:windowAnimationStyle">@style/OutgoingAnimationStyle</item>
    </style>

    <style name="DialtactsDigitsTextAppearance">
        <item name="android:maxLines">1</item>
        <item name="android:textSize">@dimen/dialpad_digits_text_size</item>
        <item name="android:textColor">?android:attr/textColorPrimary</item>
        <item name="android:freezesText">true</item>
        <item name="android:editable">true</item>
        <item name="android:cursorVisible">false</item>
    </style>

    <style name="Theme.Transparent" parent="android:Theme">
        <item name="android:windowIsTranslucent">true</item>
        <item name="android:windowBackground">@android:color/transparent</item>
        <item name="android:windowContentOverlay">@null</item>
        <item name="android:windowNoTitle">true</item>
        <item name="android:windowIsFloating">true</item>
        <item name="android:backgroundDimEnabled">false</item>
    </style>

    <style name="Theme.Material.Settings" parent="@android:style/Theme.Material.Settings">
        <item name="@*android:actionBarSize">56dip</item>
        <item name="preferenceBackgroundColor">@drawable/preference_background</item>
    </style>
</resources><|MERGE_RESOLUTION|>--- conflicted
+++ resolved
@@ -256,21 +256,13 @@
         <item name="android:src">@drawable/overflow_menu</item>
     </style>
 
-<<<<<<< HEAD
     <style name="EmergencyDialerTheme" parent="@android:style/Theme.Material.NoActionBar">
         <item name="android:colorPrimary">@color/emergency_dialer_background</item>
         <item name="android:colorPrimaryDark">@color/emergency_dialer_background</item>
         <item name="android:windowBackground">@color/emergency_dialer_background</item>
         <item name="android:statusBarColor">@android:color/transparent</item>
         <item name="android:navigationBarColor">@android:color/transparent</item>
-=======
-    <style name="EmergencyDialerTheme" parent="@android:style/Theme.Material.Light">
-        <item name="dialpad_key_button_touch_tint">@color/dialer_dialpad_touch_tint</item>
-        <item name="android:actionBarStyle">@style/TelephonyActionBarStyle</item>
-        <item name="android:colorPrimary">@color/dialer_theme_color</item>
-        <item name="android:colorPrimaryDark">@color/dialer_theme_color_dark</item>
         <item name="android:homeAsUpIndicator">@drawable/ic_back_arrow</item>
->>>>>>> 21c5e2d1
     </style>
 
     <style name="SimImportTheme" parent="@android:style/Theme.Material.Light">

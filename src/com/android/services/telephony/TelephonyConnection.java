--- conflicted
+++ resolved
@@ -50,11 +50,8 @@
     private static final int MSG_RINGBACK_TONE = 2;
     private static final int MSG_HANDOVER_STATE_CHANGED = 3;
     private static final int MSG_DISCONNECT = 4;
-<<<<<<< HEAD
-=======
     private static final int MSG_MULTIPARTY_STATE_CHANGED = 5;
     private static final int MSG_CONFERENCE_MERGE_FAILED = 6;
->>>>>>> 21ec0f16
 
     private final Handler mHandler = new Handler() {
         @Override
@@ -92,8 +89,6 @@
                 case MSG_DISCONNECT:
                     updateState();
                     break;
-<<<<<<< HEAD
-=======
                 case MSG_MULTIPARTY_STATE_CHANGED:
                     boolean isMultiParty = (Boolean) msg.obj;
                     Log.i(this, "Update multiparty state to %s", isMultiParty ? "Y" : "N");
@@ -104,7 +99,6 @@
                 case MSG_CONFERENCE_MERGE_FAILED:
                     notifyConferenceMergeFailed();
                     break;
->>>>>>> 21ec0f16
             }
         }
     };
@@ -210,8 +204,6 @@
         public void onConferenceParticipantsChanged(List<ConferenceParticipant> participants) {
             updateConferenceParticipants(participants);
         }
-<<<<<<< HEAD
-=======
 
         /*
          * Handles a change to the multiparty state for this connection.
@@ -231,7 +223,6 @@
         public void onConferenceMergedFailed() {
             handleConferenceMergeFailed();
         }
->>>>>>> 21ec0f16
     };
 
     private com.android.internal.telephony.Connection mOriginalConnection;
@@ -749,8 +740,6 @@
         }
     }
 
-<<<<<<< HEAD
-=======
     /**
      * Handles a failure when merging calls into a conference.
      * {@link com.android.internal.telephony.Connection.Listener#onConferenceMergedFailed()}
@@ -778,7 +767,6 @@
         mHandler.obtainMessage(MSG_MULTIPARTY_STATE_CHANGED, isMultiParty).sendToTarget();
     }
 
->>>>>>> 21ec0f16
     private void setActiveInternal() {
         if (getState() == STATE_ACTIVE) {
             Log.w(this, "Should not be called if this is already ACTIVE");

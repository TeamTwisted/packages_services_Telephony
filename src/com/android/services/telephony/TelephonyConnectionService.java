--- conflicted
+++ resolved
@@ -395,15 +395,8 @@
     }
 
     private Phone getPhoneForAccount(PhoneAccountHandle accountHandle, boolean isEmergency) {
-<<<<<<< HEAD
-        int subId = PhoneUtils.getSubIdForPhoneAccountHandle(accountHandle);
-        if (subId != SubscriptionManager.INVALID_SUBSCRIPTION_ID) {
-            int phoneId = SubscriptionController.getInstance().getPhoneId(subId);
-            return PhoneFactory.getPhone(phoneId);
-=======
         if (isEmergency) {
             return PhoneFactory.getDefaultPhone();
->>>>>>> 5727ea57
         }
 
         int subId = PhoneUtils.getSubIdForPhoneAccountHandle(accountHandle);

/*
 * Copyright (C) 2008 The Android Open Source Project
 *
 * Licensed under the Apache License, Version 2.0 (the "License");
 * you may not use this file except in compliance with the License.
 * You may obtain a copy of the License at
 *
 *      http://www.apache.org/licenses/LICENSE-2.0
 *
 * Unless required by applicable law or agreed to in writing, software
 * distributed under the License is distributed on an "AS IS" BASIS,
 * WITHOUT WARRANTIES OR CONDITIONS OF ANY KIND, either express or implied.
 * See the License for the specific language governing permissions and
 * limitations under the License.
 */

package com.android.phone;

import android.app.ActionBar;
import android.app.Activity;
import android.app.ActivityOptions;
import android.app.AlertDialog;
import android.app.Dialog;
import android.content.ContentResolver;
import android.content.Context;
import android.content.DialogInterface;
import android.content.Intent;
import android.database.Cursor;
import android.media.AudioManager;
import android.os.AsyncResult;
import android.os.Bundle;
import android.os.Handler;
import android.os.Message;
import android.os.PowerManager;
import android.os.UserHandle;
import android.preference.CheckBoxPreference;
import android.preference.ListPreference;
import android.preference.Preference;
import android.preference.PreferenceActivity;
import android.preference.PreferenceScreen;
import android.preference.SlimSeekBarPreference;
import android.preference.SwitchPreference;
import android.provider.ContactsContract.CommonDataKinds;
import android.provider.Settings;
import android.telecom.PhoneAccountHandle;
import android.telecom.TelecomManager;
import android.telephony.PhoneStateListener;
import android.telephony.TelephonyManager;
import android.text.TextUtils;
import android.util.Log;
import android.view.MenuItem;
import android.widget.ListAdapter;
import android.widget.Toast;

import com.android.ims.ImsConfig;
import com.android.ims.ImsManager;
import com.android.internal.telephony.CallForwardInfo;
import com.android.internal.telephony.Phone;
import com.android.internal.telephony.PhoneConstants;
import com.android.phone.common.util.SettingsUtil;
import com.android.phone.settings.AccountSelectionPreference;
import com.android.phone.settings.CallForwardInfoUtil;
import com.android.phone.settings.TtyModeListPreference;
import com.android.phone.settings.VoicemailDialogUtil;
import com.android.phone.settings.VoicemailNotificationSettingsUtil;
import com.android.phone.settings.VoicemailProviderListPreference;
import com.android.phone.settings.VoicemailProviderListPreference.VoicemailProvider;
import com.android.phone.settings.VoicemailProviderSettings;
import com.android.phone.settings.VoicemailProviderSettingsUtil;
import com.android.phone.settings.VoicemailRingtonePreference;
import com.android.phone.settings.fdn.FdnSetting;
import com.android.services.telephony.sip.SipUtil;

import java.lang.String;
import java.util.ArrayList;
import java.util.Collection;
import java.util.HashMap;
import java.util.HashSet;
import java.util.Iterator;
import java.util.List;
import java.util.Map;

/**
 * Top level "Call settings" UI; see res/xml/call_feature_setting.xml
 *
 * This preference screen is the root of the "Call settings" hierarchy available from the Phone
 * app; the settings here let you control various features related to phone calls (including
 * voicemail settings, the "Respond via SMS" feature, and others.)  It's used only on
 * voice-capable phone devices.
 *
 * Note that this activity is part of the package com.android.phone, even
 * though you reach it from the "Phone" app (i.e. DialtactsActivity) which
 * is from the package com.android.contacts.
 *
 * For the "Mobile network settings" screen under the main Settings app,
 * See {@link MobileNetworkSettings}.
 *
 * TODO: Settings should be split into PreferenceFragments where possible (ie. voicemail).
 *
 * @see com.android.phone.MobileNetworkSettings
 */
public class CallFeaturesSetting extends PreferenceActivity
        implements DialogInterface.OnClickListener,
                Preference.OnPreferenceChangeListener,
                EditPhoneNumberPreference.OnDialogClosedListener,
                EditPhoneNumberPreference.GetDefaultNumberListener {
    private static final String LOG_TAG = "CallFeaturesSetting";
    private static final boolean DBG = (PhoneGlobals.DBG_LEVEL >= 2);
    // STOPSHIP if true. Flag to override behavior default behavior to hide VT setting.
    private static final boolean ENABLE_VT_FLAG = false;

    /**
     * Intent action to bring up Voicemail Provider settings.
     *
     * @see #IGNORE_PROVIDER_EXTRA
     */
    public static final String ACTION_ADD_VOICEMAIL =
            "com.android.phone.CallFeaturesSetting.ADD_VOICEMAIL";
    // intent action sent by this activity to a voice mail provider
    // to trigger its configuration UI
    public static final String ACTION_CONFIGURE_VOICEMAIL =
            "com.android.phone.CallFeaturesSetting.CONFIGURE_VOICEMAIL";
    // Extra put in the return from VM provider config containing voicemail number to set
    public static final String VM_NUMBER_EXTRA = "com.android.phone.VoicemailNumber";
    // Extra put in the return from VM provider config containing call forwarding number to set
    public static final String FWD_NUMBER_EXTRA = "com.android.phone.ForwardingNumber";
    // Extra put in the return from VM provider config containing call forwarding number to set
    public static final String FWD_NUMBER_TIME_EXTRA = "com.android.phone.ForwardingNumberTime";
    // If the VM provider returns non null value in this extra we will force the user to
    // choose another VM provider
    public static final String SIGNOUT_EXTRA = "com.android.phone.Signout";

    /**
     * String Extra put into ACTION_ADD_VOICEMAIL call to indicate which provider should be hidden
     * in the list of providers presented to the user. This allows a provider which is being
     * disabled (e.g. GV user logging out) to force the user to pick some other provider.
     */
    public static final String IGNORE_PROVIDER_EXTRA = "com.android.phone.ProviderToIgnore";

    /**
     * String Extra put into ACTION_ADD_VOICEMAIL to indicate that the voicemail setup screen should
     * be opened.
     */
    public static final String SETUP_VOICEMAIL_EXTRA = "com.android.phone.SetupVoicemail";

    // string constants
    private static final String NUM_PROJECTION[] = {CommonDataKinds.Phone.NUMBER};

    // String keys for preference lookup
    // TODO: Naming these "BUTTON_*" is confusing since they're not actually buttons(!)
    // TODO: Consider moving these strings to strings.xml, so that they are not duplicated here and
    // in the layout files. These strings need to be treated carefully; if the setting is
    // persistent, they are used as the key to store shared preferences and the name should not be
    // changed unless the settings are also migrated.
    private static final String VOICEMAIL_SETTING_SCREEN_PREF_KEY = "button_voicemail_category_key";
    private static final String BUTTON_VOICEMAIL_KEY = "button_voicemail_key";
    private static final String BUTTON_VOICEMAIL_PROVIDER_KEY = "button_voicemail_provider_key";
    private static final String BUTTON_VOICEMAIL_SETTING_KEY = "button_voicemail_setting_key";
    private static final String BUTTON_FDN_KEY   = "button_fdn_key";

    private static final String BUTTON_DTMF_KEY        = "button_dtmf_settings";
    private static final String BUTTON_RETRY_KEY       = "button_auto_retry_key";
    private static final String BUTTON_TTY_KEY         = "button_tty_mode_key";
    private static final String BUTTON_HAC_KEY         = "button_hac_key";

    private static final String PROX_AUTO_SPEAKER  = "prox_auto_speaker";
    private static final String PROX_AUTO_SPEAKER_DELAY  = "prox_auto_speaker_delay";
    private static final String PROX_AUTO_SPEAKER_INCALL_ONLY  = "prox_auto_speaker_incall_only";

    private static final String BUTTON_GSM_UMTS_OPTIONS = "button_gsm_more_expand_key";
    private static final String BUTTON_CDMA_OPTIONS = "button_cdma_more_expand_key";
    private static final String CALL_FORWARDING_KEY = "call_forwarding_key";
    private static final String ADDITIONAL_GSM_SETTINGS_KEY = "additional_gsm_call_settings_key";

    private static final String PHONE_ACCOUNT_SETTINGS_KEY =
            "phone_account_settings_preference_screen";

    private static final String ENABLE_VIDEO_CALLING_KEY = "button_enable_video_calling";

    private static final String BUTTON_PROXIMITY_KEY   = "button_proximity_key";

    /** Event for Async voicemail change call */
    private static final int EVENT_VOICEMAIL_CHANGED        = 500;
    private static final int EVENT_FORWARDING_CHANGED       = 501;
    private static final int EVENT_FORWARDING_GET_COMPLETED = 502;

    public static final String HAC_KEY = "HACSetting";
    public static final String HAC_VAL_ON = "ON";
    public static final String HAC_VAL_OFF = "OFF";

    /** Handle to voicemail pref */
    private static final int VOICEMAIL_PREF_ID = 1;
    private static final int VOICEMAIL_PROVIDER_CFG_ID = 2;

    private Phone mPhone;
    private AudioManager mAudioManager;

    private SubscriptionInfoHelper mSubscriptionInfoHelper;

    private EditPhoneNumberPreference mSubMenuVoicemailSettings;

    /** Whether dialpad plays DTMF tone or not. */
    private CheckBoxPreference mButtonAutoRetry;
    private CheckBoxPreference mButtonHAC;
    private ListPreference mButtonDTMF;
    private TtyModeListPreference mButtonTTY;
    private VoicemailProviderListPreference mVoicemailProviders;
    private PreferenceScreen mVoicemailSettingsScreen;
    private PreferenceScreen mVoicemailSettings;
    private VoicemailRingtonePreference mVoicemailNotificationRingtone;
    private CheckBoxPreference mVoicemailNotificationVibrate;
    private CheckBoxPreference mEnableVideoCalling;
    private SwitchPreference mButtonProximity;

    private SwitchPreference mProxSpeaker;
    private SlimSeekBarPreference mProxSpeakerDelay;
    private SwitchPreference mProxSpeakerIncallOnly;

    /**
     * Results of reading forwarding settings
     */
    private CallForwardInfo[] mForwardingReadResults = null;

    /**
     * Result of forwarding number change.
     * Keys are reasons (eg. unconditional forwarding).
     */
    private Map<Integer, AsyncResult> mForwardingChangeResults = null;

    /**
     * Expected CF read result types.
     * This set keeps track of the CF types for which we've issued change
     * commands so we can tell when we've received all of the responses.
     */
    private Collection<Integer> mExpectedChangeResultReasons = null;

    /**
     * Result of vm number change
     */
    private AsyncResult mVoicemailChangeResult = null;

    /**
     * Previous VM provider setting so we can return to it in case of failure.
     */
    private String mPreviousVMProviderKey = null;

    /**
     * Id of the dialog being currently shown.
     */
    private int mCurrentDialogId = 0;

    /**
     * Flag indicating that we are invoking settings for the voicemail provider programmatically
     * due to vm provider change.
     */
    private boolean mVMProviderSettingsForced = false;

    /**
     * Flag indicating that we are making changes to vm or fwd numbers
     * due to vm provider change.
     */
    private boolean mChangingVMorFwdDueToProviderChange = false;

    /**
     * True if we are in the process of vm & fwd number change and vm has already been changed.
     * This is used to decide what to do in case of rollback.
     */
    private boolean mVMChangeCompletedSuccessfully = false;

    /**
     * True if we had full or partial failure setting forwarding numbers and so need to roll them
     * back.
     */
    private boolean mFwdChangesRequireRollback = false;

    /**
     * Id of error msg to display to user once we are done reverting the VM provider to the previous
     * one.
     */
    private int mVMOrFwdSetError = 0;

    /** string to hold old voicemail number as it is being updated. */
    private String mOldVmNumber;

    // New call forwarding settings and vm number we will be setting
    // Need to save these since before we get to saving we need to asynchronously
    // query the existing forwarding settings.
    private CallForwardInfo[] mNewFwdSettings;
    private String mNewVMNumber;

    private boolean mForeground;

    @Override
    public void onPause() {
        super.onPause();
        mForeground = false;

        if (ImsManager.isVolteEnabledByPlatform(this) &&
                !mPhone.getContext().getResources().getBoolean(
                        com.android.internal.R.bool.config_carrier_volte_tty_supported)) {
            TelephonyManager tm = (TelephonyManager) getSystemService(Context.TELEPHONY_SERVICE);
            tm.listen(mPhoneStateListener, PhoneStateListener.LISTEN_NONE);
        }
    }

    /**
     * We have to pull current settings from the network for all kinds of
     * voicemail providers so we can tell whether we have to update them,
     * so use this bit to keep track of whether we're reading settings for the
     * default provider and should therefore save them out when done.
     */
    private boolean mReadingSettingsForDefaultProvider = false;

    /**
     * Used to indicate that the voicemail preference should be shown.
     */
    private boolean mShowVoicemailPreference = false;

    /**
     * Used to indicate that the voicemail setup screen should be shown.
     */
    private boolean mSetupVoicemail = false;

    private final PhoneStateListener mPhoneStateListener = new PhoneStateListener() {
        /**
         * Enable/disable the TTY setting when in/out of a call (and if carrier doesn't
         * support VoLTE with TTY).
         * @see android.telephony.PhoneStateListener#onCallStateChanged(int,
         * java.lang.String)
         */
        @Override
        public void onCallStateChanged(int state, String incomingNumber) {
            if (DBG) log("PhoneStateListener.onCallStateChanged: state=" + state);
            Preference pref = getPreferenceScreen().findPreference(BUTTON_TTY_KEY);
            if (pref != null) {
                pref.setEnabled(state == TelephonyManager.CALL_STATE_IDLE);
            }
        }
    };

    /*
     * Click Listeners, handle click based on objects attached to UI.
     */

    // Click listener for all toggle events
    @Override
    public boolean onPreferenceTreeClick(PreferenceScreen preferenceScreen, Preference preference) {
        if (preference == mSubMenuVoicemailSettings) {
            return true;
        } else if (preference == mProxSpeaker) {
            Settings.System.putInt(getContentResolver(), Settings.System.PROXIMITY_AUTO_SPEAKER,
                    mProxSpeaker.isChecked() ? 1 : 0);
        } else if (preference == mProxSpeakerIncallOnly) {
            Settings.System.putInt(getContentResolver(),
                    Settings.System.PROXIMITY_AUTO_SPEAKER_INCALL_ONLY,
                    mProxSpeakerIncallOnly.isChecked() ? 1 : 0);
        } else if (preference == mButtonDTMF) {
            return true;
        } else if (preference == mButtonTTY) {
            return true;
        } else if (preference == mButtonAutoRetry) {
            android.provider.Settings.Global.putInt(mPhone.getContext().getContentResolver(),
                    android.provider.Settings.Global.CALL_AUTO_RETRY,
                    mButtonAutoRetry.isChecked() ? 1 : 0);
            return true;
        } else if (preference == mButtonHAC) {
            int hac = mButtonHAC.isChecked() ? 1 : 0;
            // Update HAC value in Settings database
            Settings.System.putInt(mPhone.getContext().getContentResolver(),
                    Settings.System.HEARING_AID, hac);

            // Update HAC Value in AudioManager
            mAudioManager.setParameter(HAC_KEY, hac != 0 ? HAC_VAL_ON : HAC_VAL_OFF);
            return true;
        } else if (preference.getKey().equals(mVoicemailSettings.getKey())) {
            // Check key instead of comparing reference because closing the voicemail notification
            // ringtone dialog invokes onResume(), but leaves the old preference screen up,
            // TODO: Revert to checking reference after migrating voicemail to its own activity.
            if (DBG) log("onPreferenceTreeClick: Voicemail Settings Preference is clicked.");

            final Dialog dialog = ((PreferenceScreen) preference).getDialog();
            if (dialog != null) {
                dialog.getActionBar().setDisplayHomeAsUpEnabled(false);
            }

            if (preference.getIntent() != null) {
                if (DBG) log("Invoking cfg intent " + preference.getIntent().getPackage());

                // onActivityResult() will be responsible for resetting some of variables.
                this.startActivityForResult(preference.getIntent(), VOICEMAIL_PROVIDER_CFG_ID);
                return true;
            } else {
                if (DBG) log("onPreferenceTreeClick(). No intent; use default behavior in xml.");

                // onActivityResult() will not be called, so reset variables here.
                mPreviousVMProviderKey = VoicemailProviderListPreference.DEFAULT_KEY;
                mVMProviderSettingsForced = false;
                return false;
            }
        } else if (preference == mVoicemailSettingsScreen) {
            final Dialog dialog = mVoicemailSettingsScreen.getDialog();
            if (dialog != null) {
                dialog.getActionBar().setDisplayHomeAsUpEnabled(false);
            }
            return false;
        } else if (preference == mButtonProximity) {
            int checked = mButtonProximity.isChecked() ? 1 : 0;
            Settings.System.putInt(mPhone.getContext().getContentResolver(),
                    Settings.System.IN_CALL_PROXIMITY_SENSOR, checked);
            if (checked == 1) {
                mButtonProximity.setSummary(R.string.proximity_on_summary);
            } else {
                mButtonProximity.setSummary(R.string.proximity_off_summary);
            }
            return true;
        }
        return false;
    }

    /**
     * Implemented to support onPreferenceChangeListener to look for preference
     * changes.
     *
     * @param preference is the preference to be changed
     * @param objValue should be the value of the selection, NOT its localized
     * display value.
     */
    @Override
    public boolean onPreferenceChange(Preference preference, Object objValue) {
        if (DBG) log("onPreferenceChange: \"" + preference + "\" changed to \"" + objValue + "\"");

        if (preference == mButtonDTMF) {
            int index = mButtonDTMF.findIndexOfValue((String) objValue);
            Settings.System.putInt(mPhone.getContext().getContentResolver(),
                    Settings.System.DTMF_TONE_TYPE_WHEN_DIALING, index);
        } else if (preference == mVoicemailProviders) {
            final String newProviderKey = (String) objValue;

            // If previous provider key and the new one is same, we don't need to handle it.
            if (mPreviousVMProviderKey.equals(newProviderKey)) {
                if (DBG) log("No change is made to the VM provider setting.");
                return true;
            }
            updateVMPreferenceWidgets(newProviderKey);

            final VoicemailProviderSettings newProviderSettings =
                    VoicemailProviderSettingsUtil.load(this, newProviderKey);

            // If the user switches to a voice mail provider and we have numbers stored for it we
            // will automatically change the phone's voice mail and forwarding number to the stored
            // ones. Otherwise we will bring up provider's configuration UI.
            if (newProviderSettings == null) {
                // Force the user into a configuration of the chosen provider
                Log.w(LOG_TAG, "Saved preferences not found - invoking config");
                mVMProviderSettingsForced = true;
                simulatePreferenceClick(mVoicemailSettings);
            } else {
                if (DBG) log("Saved preferences found - switching to them");
                // Set this flag so if we get a failure we revert to previous provider
                mChangingVMorFwdDueToProviderChange = true;
                saveVoiceMailAndForwardingNumber(newProviderKey, newProviderSettings);
            }
        } else if (preference.getKey().equals(mVoicemailNotificationVibrate.getKey())) {
            // Check key instead of comparing reference because closing the voicemail notification
            // ringtone dialog invokes onResume(), but leaves the old preference screen up,
            // TODO: Revert to checking reference after migrating voicemail to its own activity.
            VoicemailNotificationSettingsUtil.setVibrationEnabled(
                    mPhone, Boolean.TRUE.equals(objValue));
        } else if (preference == mEnableVideoCalling) {
            if (ImsManager.isEnhanced4gLteModeSettingEnabledByUser(mPhone.getContext())) {
                PhoneGlobals.getInstance().phoneMgr.enableVideoCalling((boolean) objValue);
            } else {
                AlertDialog.Builder builder = new AlertDialog.Builder(this);
                DialogInterface.OnClickListener networkSettingsClickListener =
                        new Dialog.OnClickListener() {
                            @Override
                            public void onClick(DialogInterface dialog, int which) {
                                startActivity(new Intent(mPhone.getContext(),
                                        com.android.phone.MobileNetworkSettings.class));
                            }
                        };
                builder.setMessage(getResources().getString(
                                R.string.enable_video_calling_dialog_msg))
                        .setNeutralButton(getResources().getString(
                                R.string.enable_video_calling_dialog_settings),
                                networkSettingsClickListener)
                        .setPositiveButton(android.R.string.ok, null)
                        .show();
                return false;
            }
        } else if (preference == mProxSpeakerDelay) {
            int delay = Integer.valueOf((String) objValue);
            Settings.System.putInt(getContentResolver(),
                    Settings.System.PROXIMITY_AUTO_SPEAKER_DELAY, delay);
        }
        // Always let the preference setting proceed.
        return true;
    }

    @Override
    public void onDialogClosed(EditPhoneNumberPreference preference, int buttonClicked) {
        if (DBG) log("onDialogClosed: Button clicked is " + buttonClicked);

        if (buttonClicked == DialogInterface.BUTTON_NEGATIVE) {
            return;
        }

        if (preference == mSubMenuVoicemailSettings) {
            VoicemailProviderSettings newSettings = new VoicemailProviderSettings(
                    mSubMenuVoicemailSettings.getPhoneNumber(),
                    VoicemailProviderSettings.NO_FORWARDING);
            saveVoiceMailAndForwardingNumber(mVoicemailProviders.getKey(), newSettings);
        }
    }

    /**
     * Implemented for EditPhoneNumberPreference.GetDefaultNumberListener.
     * This method set the default values for the various
     * EditPhoneNumberPreference dialogs.
     */
    @Override
    public String onGetDefaultNumber(EditPhoneNumberPreference preference) {
        if (preference == mSubMenuVoicemailSettings) {
            // update the voicemail number field, which takes care of the
            // mSubMenuVoicemailSettings itself, so we should return null.
            if (DBG) log("updating default for voicemail dialog");
            updateVoiceNumberField();
            return null;
        }

        String vmDisplay = mPhone.getVoiceMailNumber();
        if (TextUtils.isEmpty(vmDisplay)) {
            // if there is no voicemail number, we just return null to
            // indicate no contribution.
            return null;
        }

        // Return the voicemail number prepended with "VM: "
        if (DBG) log("updating default for call forwarding dialogs");
        return getString(R.string.voicemail_abbreviated) + " " + vmDisplay;
    }

    private void switchToPreviousVoicemailProvider() {
        if (DBG) log("switchToPreviousVoicemailProvider " + mPreviousVMProviderKey);

        if (mPreviousVMProviderKey == null) {
            return;
        }

        if (mVMChangeCompletedSuccessfully || mFwdChangesRequireRollback) {
            showDialogIfForeground(VoicemailDialogUtil.VM_REVERTING_DIALOG);
            final VoicemailProviderSettings prevSettings =
                    VoicemailProviderSettingsUtil.load(this, mPreviousVMProviderKey);
            if (prevSettings == null) {
                Log.e(LOG_TAG, "VoicemailProviderSettings for the key \""
                        + mPreviousVMProviderKey + "\" is null but should be loaded.");
            }

            if (mVMChangeCompletedSuccessfully) {
                mNewVMNumber = prevSettings.getVoicemailNumber();
                Log.i(LOG_TAG, "VM change is already completed successfully."
                        + "Have to revert VM back to " + mNewVMNumber + " again.");
                mPhone.setVoiceMailNumber(
                        mPhone.getVoiceMailAlphaTag().toString(),
                        mNewVMNumber,
                        Message.obtain(mRevertOptionComplete, EVENT_VOICEMAIL_CHANGED));
            }

            if (mFwdChangesRequireRollback) {
                Log.i(LOG_TAG, "Requested to rollback forwarding changes.");

                final CallForwardInfo[] prevFwdSettings = prevSettings.getForwardingSettings();
                if (prevFwdSettings != null) {
                    Map<Integer, AsyncResult> results = mForwardingChangeResults;
                    resetForwardingChangeState();
                    for (int i = 0; i < prevFwdSettings.length; i++) {
                        CallForwardInfo fi = prevFwdSettings[i];
                        if (DBG) log("Reverting fwd #: " + i + ": " + fi.toString());
                        // Only revert the settings for which the update succeeded.
                        AsyncResult result = results.get(fi.reason);
                        if (result != null && result.exception == null) {
                            mExpectedChangeResultReasons.add(fi.reason);
                            CallForwardInfoUtil.setCallForwardingOption(mPhone, fi,
                                    mRevertOptionComplete.obtainMessage(
                                            EVENT_FORWARDING_CHANGED, i, 0));
                        }
                    }
                }
            }
        } else {
            if (DBG) log("No need to revert");
            onRevertDone();
        }
    }

    private void onRevertDone() {
        if (DBG) log("onRevertDone: Changing provider key back to " + mPreviousVMProviderKey);

        updateVMPreferenceWidgets(mPreviousVMProviderKey);
        updateVoiceNumberField();
        if (mVMOrFwdSetError != 0) {
            showDialogIfForeground(mVMOrFwdSetError);
            mVMOrFwdSetError = 0;
        }
    }

    @Override
    protected void onActivityResult(int requestCode, int resultCode, Intent data) {
        if (DBG) {
            log("onActivityResult: requestCode: " + requestCode
                    + ", resultCode: " + resultCode
                    + ", data: " + data);
        }

        // there are cases where the contact picker may end up sending us more than one
        // request.  We want to ignore the request if we're not in the correct state.
        if (requestCode == VOICEMAIL_PROVIDER_CFG_ID) {
            boolean failure = false;

            // No matter how the processing of result goes lets clear the flag
            if (DBG) log("mVMProviderSettingsForced: " + mVMProviderSettingsForced);
            final boolean isVMProviderSettingsForced = mVMProviderSettingsForced;
            mVMProviderSettingsForced = false;

            String vmNum = null;
            if (resultCode != RESULT_OK) {
                if (DBG) log("onActivityResult: vm provider cfg result not OK.");
                failure = true;
            } else {
                if (data == null) {
                    if (DBG) log("onActivityResult: vm provider cfg result has no data");
                    failure = true;
                } else {
                    if (data.getBooleanExtra(SIGNOUT_EXTRA, false)) {
                        if (DBG) log("Provider requested signout");
                        if (isVMProviderSettingsForced) {
                            if (DBG) log("Going back to previous provider on signout");
                            switchToPreviousVoicemailProvider();
                        } else {
                            final String victim = mVoicemailProviders.getKey();
                            if (DBG) log("Relaunching activity and ignoring " + victim);
                            Intent i = new Intent(ACTION_ADD_VOICEMAIL);
                            i.putExtra(IGNORE_PROVIDER_EXTRA, victim);
                            i.setFlags(Intent.FLAG_ACTIVITY_CLEAR_TOP);
                            this.startActivity(i);
                        }
                        return;
                    }
                    vmNum = data.getStringExtra(VM_NUMBER_EXTRA);
                    if (vmNum == null || vmNum.length() == 0) {
                        if (DBG) log("onActivityResult: vm provider cfg result has no vmnum");
                        failure = true;
                    }
                }
            }
            if (failure) {
                if (DBG) log("Failure in return from voicemail provider.");
                if (isVMProviderSettingsForced) {
                    switchToPreviousVoicemailProvider();
                }

                return;
            }
            mChangingVMorFwdDueToProviderChange = isVMProviderSettingsForced;
            final String fwdNum = data.getStringExtra(FWD_NUMBER_EXTRA);

            // TODO: It would be nice to load the current network setting for this and
            // send it to the provider when it's config is invoked so it can use this as default
            final int fwdNumTime = data.getIntExtra(FWD_NUMBER_TIME_EXTRA, 20);

            if (DBG) log("onActivityResult: cfg result has forwarding number " + fwdNum);
            saveVoiceMailAndForwardingNumber(mVoicemailProviders.getKey(),
                    new VoicemailProviderSettings(vmNum, fwdNum, fwdNumTime));
            return;
        }

        if (requestCode == VOICEMAIL_PREF_ID) {
            if (resultCode != RESULT_OK) {
                if (DBG) log("onActivityResult: contact picker result not OK.");
                return;
            }

            Cursor cursor = null;
            try {
                cursor = getContentResolver().query(data.getData(),
                    NUM_PROJECTION, null, null, null);
                if ((cursor == null) || (!cursor.moveToFirst())) {
                    if (DBG) log("onActivityResult: bad contact data, no results found.");
                    return;
                }
                mSubMenuVoicemailSettings.onPickActivityResult(cursor.getString(0));
                return;
            } finally {
                if (cursor != null) {
                    cursor.close();
                }
            }
        }

        super.onActivityResult(requestCode, resultCode, data);
    }

    /**
     * Wrapper around showDialog() that will silently do nothing if we're
     * not in the foreground.
     *
     * This is useful here because most of the dialogs we display from
     * this class are triggered by asynchronous events (like
     * success/failure messages from the telephony layer) and it's
     * possible for those events to come in even after the user has gone
     * to a different screen.
     */
    // TODO: this is too brittle: it's still easy to accidentally add new
    // code here that calls showDialog() directly (which will result in a
    // WindowManager$BadTokenException if called after the activity has
    // been stopped.)
    //
    // It would be cleaner to do the "if (mForeground)" check in one
    // central place, maybe by using a single Handler for all asynchronous
    // events (and have *that* discard events if we're not in the
    // foreground.)
    //
    // Unfortunately it's not that simple, since we sometimes need to do
    // actual work to handle these events whether or not we're in the
    // foreground (see the Handler code in mSetOptionComplete for
    // example.)
    //
    // TODO: It's a bit worrisome that we don't do anything in error cases when we're not in the
    // foreground. Consider displaying a toast instead.
    private void showDialogIfForeground(int id) {
        if (mForeground) {
            showDialog(id);
        }
    }

    private void dismissDialogSafely(int id) {
        try {
            dismissDialog(id);
        } catch (IllegalArgumentException e) {
            // This is expected in the case where we were in the background
            // at the time we would normally have shown the dialog, so we didn't
            // show it.
        }
    }

    /**
     * TODO: Refactor to make it easier to understand what's done in the different stages.
     */
    private void saveVoiceMailAndForwardingNumber(
            String key, VoicemailProviderSettings newSettings) {
        if (DBG) log("saveVoiceMailAndForwardingNumber: " + newSettings.toString());
        mNewVMNumber = newSettings.getVoicemailNumber();
        mNewVMNumber = (mNewVMNumber == null) ? "" : mNewVMNumber;
        mNewFwdSettings = newSettings.getForwardingSettings();

        // No fwd settings on CDMA.
        boolean isCdma = mPhone.getPhoneType() == PhoneConstants.PHONE_TYPE_CDMA;
        if (isCdma) {
            if (DBG) log("ignoring forwarding setting since this is CDMA phone");
            mNewFwdSettings = VoicemailProviderSettings.NO_FORWARDING;
        }

        // Throw a warning if the voicemail is the same and we did not change forwarding.
        if (mNewVMNumber.equals(mOldVmNumber)
                && mNewFwdSettings == VoicemailProviderSettings.NO_FORWARDING) {
            showDialogIfForeground(VoicemailDialogUtil.VM_NOCHANGE_ERROR_DIALOG);
            return;
        }

        VoicemailProviderSettingsUtil.save(this, key, newSettings);
        mVMChangeCompletedSuccessfully = false;
        mFwdChangesRequireRollback = false;
        mVMOrFwdSetError = 0;

        // Don't read call forwarding settings if CDMA. Call forwarding is not supported by CDMA.
        if (!key.equals(mPreviousVMProviderKey) && !isCdma) {
            mReadingSettingsForDefaultProvider =
                    mPreviousVMProviderKey.equals(VoicemailProviderListPreference.DEFAULT_KEY);
            if (DBG) log("Reading current forwarding settings");
            int numSettingsReasons = VoicemailProviderSettings.FORWARDING_SETTINGS_REASONS.length;
            mForwardingReadResults = new CallForwardInfo[numSettingsReasons];
            for (int i = 0; i < mForwardingReadResults.length; i++) {
                mPhone.getCallForwardingOption(
                        VoicemailProviderSettings.FORWARDING_SETTINGS_REASONS[i],
                        mGetOptionComplete.obtainMessage(EVENT_FORWARDING_GET_COMPLETED, i, 0));
            }
            showDialogIfForeground(VoicemailDialogUtil.VM_FWD_READING_DIALOG);
        } else {
            saveVoiceMailAndForwardingNumberStage2();
        }

        // Refresh the MWI indicator if it is already showing.
        PhoneGlobals.getInstance().refreshMwiIndicator(mSubscriptionInfoHelper.getSubId());
    }

    private final Handler mGetOptionComplete = new Handler() {
        @Override
        public void handleMessage(Message msg) {
            AsyncResult result = (AsyncResult) msg.obj;
            switch (msg.what) {
                case EVENT_FORWARDING_GET_COMPLETED:
                    handleForwardingSettingsReadResult(result, msg.arg1);
                    break;
            }
        }
    };

    private void handleForwardingSettingsReadResult(AsyncResult ar, int idx) {
        if (DBG) Log.d(LOG_TAG, "handleForwardingSettingsReadResult: " + idx);

        Throwable error = null;
        if (ar.exception != null) {
            error = ar.exception;
            if (DBG) Log.d(LOG_TAG, "FwdRead: ar.exception=" + error.getMessage());
        }
        if (ar.userObj instanceof Throwable) {
            error = (Throwable) ar.userObj;
            if (DBG) Log.d(LOG_TAG, "FwdRead: userObj=" + error.getMessage());
        }

        // We may have already gotten an error and decided to ignore the other results.
        if (mForwardingReadResults == null) {
            if (DBG) Log.d(LOG_TAG, "Ignoring fwd reading result: " + idx);
            return;
        }

        // In case of error ignore other results, show an error dialog
        if (error != null) {
            if (DBG) Log.d(LOG_TAG, "Error discovered for fwd read : " + idx);
            mForwardingReadResults = null;
            dismissDialogSafely(VoicemailDialogUtil.VM_FWD_READING_DIALOG);
            showDialogIfForeground(VoicemailDialogUtil.FWD_GET_RESPONSE_ERROR_DIALOG);
            return;
        }

        // Get the forwarding info.
        mForwardingReadResults[idx] = CallForwardInfoUtil.getCallForwardInfo(
                (CallForwardInfo[]) ar.result,
                VoicemailProviderSettings.FORWARDING_SETTINGS_REASONS[idx]);

        // Check if we got all the results already
        boolean done = true;
        for (int i = 0; i < mForwardingReadResults.length; i++) {
            if (mForwardingReadResults[i] == null) {
                done = false;
                break;
            }
        }

        if (done) {
            if (DBG) Log.d(LOG_TAG, "Done receiving fwd info");
            dismissDialogSafely(VoicemailDialogUtil.VM_FWD_READING_DIALOG);

            if (mReadingSettingsForDefaultProvider) {
                VoicemailProviderSettingsUtil.save(mPhone.getContext(),
                        VoicemailProviderListPreference.DEFAULT_KEY,
                        new VoicemailProviderSettings(mOldVmNumber, mForwardingReadResults));
                mReadingSettingsForDefaultProvider = false;
            }
            saveVoiceMailAndForwardingNumberStage2();
        }
    }

    private void resetForwardingChangeState() {
        mForwardingChangeResults = new HashMap<Integer, AsyncResult>();
        mExpectedChangeResultReasons = new HashSet<Integer>();
    }

    // Called after we are done saving the previous forwarding settings if we needed.
    private void saveVoiceMailAndForwardingNumberStage2() {
        mForwardingChangeResults = null;
        mVoicemailChangeResult = null;
        if (mNewFwdSettings != VoicemailProviderSettings.NO_FORWARDING) {
            resetForwardingChangeState();
            for (int i = 0; i < mNewFwdSettings.length; i++) {
                CallForwardInfo fi = mNewFwdSettings[i];
                CallForwardInfo fiForReason =
                        CallForwardInfoUtil.infoForReason(mForwardingReadResults, fi.reason);
                final boolean doUpdate = CallForwardInfoUtil.isUpdateRequired(fiForReason, fi);

                if (doUpdate) {
                    if (DBG) log("Setting fwd #: " + i + ": " + fi.toString());
                    mExpectedChangeResultReasons.add(i);

                    CallForwardInfoUtil.setCallForwardingOption(mPhone, fi,
                            mSetOptionComplete.obtainMessage(
                                    EVENT_FORWARDING_CHANGED, fi.reason, 0));
                }
            }
            showDialogIfForeground(VoicemailDialogUtil.VM_FWD_SAVING_DIALOG);
        } else {
            if (DBG) log("Not touching fwd #");
            setVMNumberWithCarrier();
        }
    }

    private void setVMNumberWithCarrier() {
        if (DBG) log("save voicemail #: " + mNewVMNumber);

        mPhone.setVoiceMailNumber(
                mPhone.getVoiceMailAlphaTag().toString(),
                mNewVMNumber,
                Message.obtain(mSetOptionComplete, EVENT_VOICEMAIL_CHANGED));
    }

    /**
     * Callback to handle option update completions
     */
    private final Handler mSetOptionComplete = new Handler() {
        @Override
        public void handleMessage(Message msg) {
            AsyncResult result = (AsyncResult) msg.obj;
            boolean done = false;
            switch (msg.what) {
                case EVENT_VOICEMAIL_CHANGED:
                    mVoicemailChangeResult = result;
                    mVMChangeCompletedSuccessfully = isVmChangeSuccess();
                    done = true;
                    break;
                case EVENT_FORWARDING_CHANGED:
                    mForwardingChangeResults.put(msg.arg1, result);
                    if (result.exception != null) {
                        Log.w(LOG_TAG, "Error in setting fwd# " + msg.arg1 + ": " +
                                result.exception.getMessage());
                    }
                    if (isForwardingCompleted()) {
                        if (isFwdChangeSuccess()) {
                            if (DBG) log("Overall fwd changes completed ok, starting vm change");
                            setVMNumberWithCarrier();
                        } else {
                            Log.w(LOG_TAG, "Overall fwd changes completed in failure. " +
                                    "Check if we need to try rollback for some settings.");
                            mFwdChangesRequireRollback = false;
                            Iterator<Map.Entry<Integer,AsyncResult>> it =
                                mForwardingChangeResults.entrySet().iterator();
                            while (it.hasNext()) {
                                Map.Entry<Integer,AsyncResult> entry = it.next();
                                if (entry.getValue().exception == null) {
                                    // If at least one succeeded we have to revert
                                    Log.i(LOG_TAG, "Rollback will be required");
                                    mFwdChangesRequireRollback = true;
                                    break;
                                }
                            }
                            if (!mFwdChangesRequireRollback) {
                                Log.i(LOG_TAG, "No rollback needed.");
                            }
                            done = true;
                        }
                    }
                    break;
                default:
                    // TODO: should never reach this, may want to throw exception
            }

            if (done) {
                if (DBG) log("All VM provider related changes done");
                if (mForwardingChangeResults != null) {
                    dismissDialogSafely(VoicemailDialogUtil.VM_FWD_SAVING_DIALOG);
                }
                handleSetVmOrFwdMessage();
            }
        }
    };

    /**
     * Callback to handle option revert completions
     */
    private final Handler mRevertOptionComplete = new Handler() {
        @Override
        public void handleMessage(Message msg) {
            AsyncResult result = (AsyncResult) msg.obj;
            switch (msg.what) {
                case EVENT_VOICEMAIL_CHANGED:
                    if (DBG) log("VM revert complete msg");
                    mVoicemailChangeResult = result;
                    break;

                case EVENT_FORWARDING_CHANGED:
                    if (DBG) log("FWD revert complete msg ");
                    mForwardingChangeResults.put(msg.arg1, result);
                    if (result.exception != null) {
                        if (DBG) log("Error in reverting fwd# " + msg.arg1 + ": " +
                                result.exception.getMessage());
                    }
                    break;

                default:
                    // TODO: should never reach this, may want to throw exception
            }

            final boolean done = (!mVMChangeCompletedSuccessfully || mVoicemailChangeResult != null)
                    && (!mFwdChangesRequireRollback || isForwardingCompleted());
            if (done) {
                if (DBG) log("All VM reverts done");
                dismissDialogSafely(VoicemailDialogUtil.VM_REVERTING_DIALOG);
                onRevertDone();
            }
        }
    };

    /**
     * Return true if there is a change result for every reason for which we expect a result.
     */
    private boolean isForwardingCompleted() {
        if (mForwardingChangeResults == null) {
            return true;
        }

        for (Integer reason : mExpectedChangeResultReasons) {
            if (mForwardingChangeResults.get(reason) == null) {
                return false;
            }
        }

        return true;
    }

    private boolean isFwdChangeSuccess() {
        if (mForwardingChangeResults == null) {
            return true;
        }

        for (AsyncResult result : mForwardingChangeResults.values()) {
            Throwable exception = result.exception;
            if (exception != null) {
                String msg = exception.getMessage();
                msg = (msg != null) ? msg : "";
                Log.w(LOG_TAG, "Failed to change forwarding setting. Reason: " + msg);
                return false;
            }
        }
        return true;
    }

    private boolean isVmChangeSuccess() {
        if (mVoicemailChangeResult.exception != null) {
            String msg = mVoicemailChangeResult.exception.getMessage();
            msg = (msg != null) ? msg : "";
            Log.w(LOG_TAG, "Failed to change voicemail. Reason: " + msg);
            return false;
        }
        return true;
    }

    private void handleSetVmOrFwdMessage() {
        if (DBG) log("handleSetVMMessage: set VM request complete");

        if (!isFwdChangeSuccess()) {
            handleVmOrFwdSetError(VoicemailDialogUtil.FWD_SET_RESPONSE_ERROR_DIALOG);
        } else if (!isVmChangeSuccess()) {
            handleVmOrFwdSetError(VoicemailDialogUtil.VM_RESPONSE_ERROR_DIALOG);
        } else {
            handleVmAndFwdSetSuccess(VoicemailDialogUtil.VM_CONFIRM_DIALOG);
        }
    }

    /**
     * Called when Voicemail Provider or its forwarding settings failed. Rolls back partly made
     * changes to those settings and show "failure" dialog.
     *
     * @param dialogId ID of the dialog to show for the specific error case. Either
     *     {@link #FWD_SET_RESPONSE_ERROR_DIALOG} or {@link #VM_RESPONSE_ERROR_DIALOG}
     */
    private void handleVmOrFwdSetError(int dialogId) {
        if (mChangingVMorFwdDueToProviderChange) {
            mVMOrFwdSetError = dialogId;
            mChangingVMorFwdDueToProviderChange = false;
            switchToPreviousVoicemailProvider();
            return;
        }
        mChangingVMorFwdDueToProviderChange = false;
        showDialogIfForeground(dialogId);
        updateVoiceNumberField();
    }

    /**
     * Called when Voicemail Provider and its forwarding settings were successfully finished.
     * This updates a bunch of variables and show "success" dialog.
     */
    private void handleVmAndFwdSetSuccess(int dialogId) {
        if (DBG) log("handleVmAndFwdSetSuccess: key is " + mVoicemailProviders.getKey());

        mPreviousVMProviderKey = mVoicemailProviders.getKey();
        mChangingVMorFwdDueToProviderChange = false;
        showDialogIfForeground(dialogId);
        updateVoiceNumberField();
    }

    /**
     * Update the voicemail number from what we've recorded on the sim.
     */
    private void updateVoiceNumberField() {
        if (DBG) log("updateVoiceNumberField()");

        mOldVmNumber = mPhone.getVoiceMailNumber();
        if (TextUtils.isEmpty(mOldVmNumber)) {
            mSubMenuVoicemailSettings.setPhoneNumber("");
            mSubMenuVoicemailSettings.setSummary(getString(R.string.voicemail_number_not_set));
        } else {
            mSubMenuVoicemailSettings.setPhoneNumber(mOldVmNumber);
            mSubMenuVoicemailSettings.setSummary(mOldVmNumber);
        }
    }

    /*
     * Helper Methods for Activity class.
     * The initial query commands are split into two pieces now
     * for individual expansion.  This combined with the ability
     * to cancel queries allows for a much better user experience,
     * and also ensures that the user only waits to update the
     * data that is relevant.
     */

    @Override
    protected void onPrepareDialog(int id, Dialog dialog) {
        super.onPrepareDialog(id, dialog);
        mCurrentDialogId = id;
    }

    // dialog creation method, called by showDialog()
    @Override
    protected Dialog onCreateDialog(int dialogId) {
        return VoicemailDialogUtil.getDialog(this, dialogId);
    }

    // This is a method implemented for DialogInterface.OnClickListener.
    // Used with the error dialog to close the app, voicemail dialog to just dismiss.
    // Close button is mapped to BUTTON_POSITIVE for the errors that close the activity,
    // while those that are mapped to BUTTON_NEUTRAL only move the preference focus.
    public void onClick(DialogInterface dialog, int which) {
        if (DBG) log("onClick: button clicked is " + which);

        dialog.dismiss();
        switch (which){
            case DialogInterface.BUTTON_NEGATIVE:
                if (mCurrentDialogId == VoicemailDialogUtil.FWD_GET_RESPONSE_ERROR_DIALOG) {
                    // We failed to get current forwarding settings and the user
                    // does not wish to continue.
                    switchToPreviousVoicemailProvider();
                }
                break;
            case DialogInterface.BUTTON_POSITIVE:
                if (mCurrentDialogId == VoicemailDialogUtil.FWD_GET_RESPONSE_ERROR_DIALOG) {
                    // We failed to get current forwarding settings but the user
                    // wishes to continue changing settings to the new vm provider
                    saveVoiceMailAndForwardingNumberStage2();
                } else {
                    finish();
                }
                return;
            default:
                // just let the dialog close and go back to the input
        }

        // In all dialogs, all buttons except BUTTON_POSITIVE lead to the end of user interaction
        // with settings UI. If we were called to explicitly configure voice mail then
        // we finish the settings activity here to come back to whatever the user was doing.
        if (getIntent().getAction().equals(ACTION_ADD_VOICEMAIL)) {
            finish();
        }
    }

    /*
     * Activity class methods
     */

    @Override
    protected void onCreate(Bundle icicle) {
        super.onCreate(icicle);
        if (DBG) log("onCreate: Intent is " + getIntent());

        PreferenceScreen preferenceScreen = getPreferenceScreen();

        // Make sure we are running as the primary user.
        if (UserHandle.myUserId() != UserHandle.USER_OWNER) {
            Toast.makeText(this, R.string.call_settings_primary_user_only,
                    Toast.LENGTH_SHORT).show();
            finish();
            return;
        }

        mAudioManager = (AudioManager) getSystemService(Context.AUDIO_SERVICE);

        // Show the voicemail preference in onResume if the calling intent specifies the
        // ACTION_ADD_VOICEMAIL action.
        mShowVoicemailPreference = (icicle == null) &&
                TextUtils.equals(getIntent().getAction(), ACTION_ADD_VOICEMAIL);
        mSetupVoicemail = mShowVoicemailPreference &&
                getIntent().getBooleanExtra(SETUP_VOICEMAIL_EXTRA, false);

        mSubscriptionInfoHelper = new SubscriptionInfoHelper(this, getIntent());
        mSubscriptionInfoHelper.setActionBarTitle(
                getActionBar(), getResources(), R.string.call_settings_with_label);
        mPhone = mSubscriptionInfoHelper.getPhone();

        if (mButtonProximity != null) {
            if (getResources().getBoolean(R.bool.config_proximity_enable)) {
                mButtonProximity.setOnPreferenceChangeListener(this);
            } else {
                getPreferenceScreen().removePreference(mButtonProximity);
                mButtonProximity = null;
            }
        }
    }

    @Override
    protected void onResume() {
        super.onResume();
        mForeground = true;

        PreferenceScreen preferenceScreen = getPreferenceScreen();
        if (preferenceScreen != null) {
            preferenceScreen.removeAll();
        }

        addPreferencesFromResource(R.xml.call_feature_setting);

        TelecomManager telecomManager = TelecomManager.from(this);
        TelephonyManager telephonyManager =
                (TelephonyManager) getSystemService(Context.TELEPHONY_SERVICE);

        Preference phoneAccountSettingsPreference = findPreference(PHONE_ACCOUNT_SETTINGS_KEY);
        if (telephonyManager.isMultiSimEnabled() || (telecomManager.getSimCallManagers().isEmpty()
                    && !SipUtil.isVoipSupported(mPhone.getContext()))) {
            getPreferenceScreen().removePreference(phoneAccountSettingsPreference);
        }

        PreferenceScreen prefSet = getPreferenceScreen();
        mSubMenuVoicemailSettings = (EditPhoneNumberPreference) findPreference(BUTTON_VOICEMAIL_KEY);
        mSubMenuVoicemailSettings.setParentActivity(this, VOICEMAIL_PREF_ID, this);
        mSubMenuVoicemailSettings.setDialogOnClosedListener(this);
        mSubMenuVoicemailSettings.setDialogTitle(R.string.voicemail_settings_number_label);

        mButtonDTMF = (ListPreference) findPreference(BUTTON_DTMF_KEY);
        mButtonAutoRetry = (CheckBoxPreference) findPreference(BUTTON_RETRY_KEY);
        mButtonHAC = (CheckBoxPreference) findPreference(BUTTON_HAC_KEY);
        mButtonTTY = (TtyModeListPreference) findPreference(
                getResources().getString(R.string.tty_mode_key));

        mVoicemailProviders = (VoicemailProviderListPreference) findPreference(
                BUTTON_VOICEMAIL_PROVIDER_KEY);
        mVoicemailProviders.init(mPhone, getIntent());
        mVoicemailProviders.setOnPreferenceChangeListener(this);
        mPreviousVMProviderKey = mVoicemailProviders.getValue();

        mProxSpeaker = (SwitchPreference) findPreference(PROX_AUTO_SPEAKER);
        mProxSpeakerIncallOnly = (SwitchPreference) findPreference(PROX_AUTO_SPEAKER_INCALL_ONLY);
        mProxSpeakerDelay = (SlimSeekBarPreference) findPreference(PROX_AUTO_SPEAKER_DELAY);
        if (mProxSpeakerDelay != null) {
            mProxSpeakerDelay.setDefault(100);
            mProxSpeakerDelay.isMilliseconds(true);
            mProxSpeakerDelay.setInterval(1);
            mProxSpeakerDelay.minimumValue(100);
            mProxSpeakerDelay.multiplyValue(100);
            mProxSpeakerDelay.setOnPreferenceChangeListener(this);
        }
        mVoicemailSettingsScreen =
                (PreferenceScreen) findPreference(VOICEMAIL_SETTING_SCREEN_PREF_KEY);
        mVoicemailSettings = (PreferenceScreen) findPreference(BUTTON_VOICEMAIL_SETTING_KEY);

        mVoicemailNotificationRingtone = (VoicemailRingtonePreference) findPreference(
                getResources().getString(R.string.voicemail_notification_ringtone_key));
        mVoicemailNotificationRingtone.init(mPhone);

        mVoicemailNotificationVibrate = (CheckBoxPreference) findPreference(
                getResources().getString(R.string.voicemail_notification_vibrate_key));
        mVoicemailNotificationVibrate.setOnPreferenceChangeListener(this);

        updateVMPreferenceWidgets(mVoicemailProviders.getValue());

        mEnableVideoCalling = (CheckBoxPreference) findPreference(ENABLE_VIDEO_CALLING_KEY);

        mButtonProximity = (SwitchPreference) findPreference(BUTTON_PROXIMITY_KEY);

        if (getResources().getBoolean(R.bool.dtmf_type_enabled)) {
            mButtonDTMF.setOnPreferenceChangeListener(this);
            int dtmf = Settings.System.getInt(getContentResolver(),
                    Settings.System.DTMF_TONE_TYPE_WHEN_DIALING, Constants.DTMF_TONE_TYPE_NORMAL);
            mButtonDTMF.setValueIndex(dtmf);
        } else {
            prefSet.removePreference(mButtonDTMF);
            mButtonDTMF = null;
        }

        if (getResources().getBoolean(R.bool.auto_retry_enabled)) {
            mButtonAutoRetry.setOnPreferenceChangeListener(this);
            int autoretry = Settings.Global.getInt(
                    getContentResolver(), Settings.Global.CALL_AUTO_RETRY, 0);
            mButtonAutoRetry.setChecked(autoretry != 0);
        } else {
            prefSet.removePreference(mButtonAutoRetry);
            mButtonAutoRetry = null;
        }

        if (getResources().getBoolean(R.bool.hac_enabled)) {
            mButtonHAC.setOnPreferenceChangeListener(this);
            int hac = Settings.System.getInt(getContentResolver(), Settings.System.HEARING_AID, 0);
            mButtonHAC.setChecked(hac != 0);
        } else {
            prefSet.removePreference(mButtonHAC);
            mButtonHAC = null;
        }

        if (!telephonyManager.isMultiSimEnabled() && telecomManager.isTtySupported()) {
            mButtonTTY.init();
        } else {
            prefSet.removePreference(mButtonTTY);
            mButtonTTY = null;
        }

        if (!getResources().getBoolean(R.bool.world_phone)) {
            Preference cdmaOptions = prefSet.findPreference(BUTTON_CDMA_OPTIONS);
            prefSet.removePreference(cdmaOptions);

            // TODO: Support MSIM for this preference option.
            Preference gsmOptions = prefSet.findPreference(BUTTON_GSM_UMTS_OPTIONS);
            prefSet.removePreference(gsmOptions);

        final ContentResolver contentResolver = getContentResolver();

        if (mProxSpeaker != null) {
            PowerManager pm = (PowerManager) this.getSystemService(Context.POWER_SERVICE);
            if (pm.isWakeLockLevelSupported(
                    PowerManager.PROXIMITY_SCREEN_OFF_WAKE_LOCK)
                    && getResources().getBoolean(R.bool.config_enabled_speakerprox)) {
                mProxSpeaker.setChecked(Settings.System.getInt(contentResolver,
                        Settings.System.PROXIMITY_AUTO_SPEAKER, 0) == 1);
                if (mProxSpeakerIncallOnly != null) {
                    mProxSpeakerIncallOnly.setChecked(Settings.System.getInt(contentResolver,
                            Settings.System.PROXIMITY_AUTO_SPEAKER_INCALL_ONLY, 0) == 1);
                }
                if (mProxSpeakerDelay != null) {
                    final int proxDelay = Settings.System.getInt(getContentResolver(),
                            Settings.System.PROXIMITY_AUTO_SPEAKER_DELAY, 100);
                    // minimum 100 is 1 interval of the 100 multiplier
                    mProxSpeakerDelay.setInitValue((proxDelay / 100) - 1);
                }
            } else {
                prefSet.removePreference(mProxSpeaker);
                mProxSpeaker = null;
                if (mProxSpeakerIncallOnly != null) {
                    prefSet.removePreference(mProxSpeakerIncallOnly);
                    mProxSpeakerIncallOnly = null;
                }
                if (mProxSpeakerDelay != null) {
                    prefSet.removePreference(mProxSpeakerDelay);
                    mProxSpeakerDelay = null;
                }
            }
        }
        
            int phoneType = mPhone.getPhoneType();
            Preference fdnButton = prefSet.findPreference(BUTTON_FDN_KEY);
            boolean shouldHideCarrierSettings = Settings.Global.getInt(
                    getContentResolver(), Settings.Global.HIDE_CARRIER_NETWORK_SETTINGS, 0) == 1;
            if (shouldHideCarrierSettings) {
                prefSet.removePreference(fdnButton);
                if (mButtonDTMF != null) {
                    prefSet.removePreference(mButtonDTMF);
                }
            } else {
                if (phoneType == PhoneConstants.PHONE_TYPE_CDMA) {
                    prefSet.removePreference(fdnButton);

                    if (!getResources().getBoolean(R.bool.config_voice_privacy_disable)) {
                        addPreferencesFromResource(R.xml.cdma_call_privacy);
                    }
                } else if (phoneType == PhoneConstants.PHONE_TYPE_GSM) {
                    fdnButton.setIntent(mSubscriptionInfoHelper.getIntent(FdnSetting.class));

                    if (getResources().getBoolean(R.bool.config_additional_call_setting)) {
                        addPreferencesFromResource(R.xml.gsm_umts_call_options);

                        Preference callForwardingPref = prefSet.findPreference(CALL_FORWARDING_KEY);
                        callForwardingPref.setIntent(mSubscriptionInfoHelper.getIntent(
                                GsmUmtsCallForwardOptions.class));

                        Preference additionalGsmSettingsPref =
                                prefSet.findPreference(ADDITIONAL_GSM_SETTINGS_KEY);
                        additionalGsmSettingsPref.setIntent(mSubscriptionInfoHelper.getIntent(
                                GsmUmtsAdditionalCallOptions.class));
                    }
                } else {
                    throw new IllegalStateException("Unexpected phone type: " + phoneType);
                }
            }
        }

        // check the intent that started this activity and pop up the voicemail
        // dialog if we've been asked to.
        // If we have at least one non default VM provider registered then bring up
        // the selection for the VM provider, otherwise bring up a VM number dialog.
        // We only bring up the dialog the first time we are called (not after orientation change)
        if (mShowVoicemailPreference) {
            if (DBG) log("ACTION_ADD_VOICEMAIL Intent is thrown");
            if (mSetupVoicemail) {
                simulatePreferenceClick(mVoicemailSettingsScreen);
                mSetupVoicemail = false;
            } else if (mVoicemailProviders.hasMoreThanOneVoicemailProvider()) {
                if (DBG) log("Voicemail data has more than one provider.");
                simulatePreferenceClick(mVoicemailProviders);
            } else {
                onPreferenceChange(mVoicemailProviders, VoicemailProviderListPreference.DEFAULT_KEY);
                mVoicemailProviders.setValue(VoicemailProviderListPreference.DEFAULT_KEY);
            }
            mShowVoicemailPreference = false;
        }

        updateVoiceNumberField();
        mVMProviderSettingsForced = false;

        mVoicemailNotificationVibrate.setChecked(
                VoicemailNotificationSettingsUtil.isVibrationEnabled(mPhone));

        if (ImsManager.isVtEnabledByPlatform(mPhone.getContext()) && ENABLE_VT_FLAG) {
            boolean currentValue =
                    ImsManager.isEnhanced4gLteModeSettingEnabledByUser(mPhone.getContext())
                    ? PhoneGlobals.getInstance().phoneMgr.isVideoCallingEnabled() : false;
            mEnableVideoCalling.setChecked(currentValue);
            mEnableVideoCalling.setOnPreferenceChangeListener(this);
        } else {
            prefSet.removePreference(mEnableVideoCalling);
        }

        if (ImsManager.isVolteEnabledByPlatform(this) &&
                !mPhone.getContext().getResources().getBoolean(
                        com.android.internal.R.bool.config_carrier_volte_tty_supported)) {
            TelephonyManager tm = (TelephonyManager) getSystemService(Context.TELEPHONY_SERVICE);
            tm.listen(mPhoneStateListener, PhoneStateListener.LISTEN_CALL_STATE);
        }

<<<<<<< HEAD
        if (mButtonProximity != null) {
            boolean checked = Settings.System.getInt(getContentResolver(),
                    Settings.System.IN_CALL_PROXIMITY_SENSOR, 1) == 1;
            mButtonProximity.setChecked(checked);
            mButtonProximity.setSummary(checked ? R.string.proximity_on_summary
                    : R.string.proximity_off_summary);
=======
        Preference wifiCallingSettings = findPreference(
                getResources().getString(R.string.wifi_calling_settings_key));
        if (!ImsManager.isWfcEnabledByPlatform(mPhone.getContext())) {
            prefSet.removePreference(wifiCallingSettings);
        } else {
            int resId = com.android.internal.R.string.wifi_calling_off_summary;
            if (ImsManager.isWfcEnabledByUser(mPhone.getContext())) {
                int wfcMode = ImsManager.getWfcMode(mPhone.getContext());
                switch (wfcMode) {
                    case ImsConfig.WfcModeFeatureValueConstants.WIFI_ONLY:
                        resId = com.android.internal.R.string.wfc_mode_wifi_only_summary;
                        break;
                    case ImsConfig.WfcModeFeatureValueConstants.CELLULAR_PREFERRED:
                        resId = com.android.internal.R.string.wfc_mode_cellular_preferred_summary;
                        break;
                    case ImsConfig.WfcModeFeatureValueConstants.WIFI_PREFERRED:
                        resId = com.android.internal.R.string.wfc_mode_wifi_preferred_summary;
                        break;
                    default:
                        if (DBG) log("Unexpected WFC mode value: " + wfcMode);
                }
            }
            wifiCallingSettings.setSummary(resId);
>>>>>>> 8a21e9c6
        }
    }

    @Override
    protected void onNewIntent(Intent newIntent) {
        setIntent(newIntent);

        mSubscriptionInfoHelper = new SubscriptionInfoHelper(this, getIntent());
        mSubscriptionInfoHelper.setActionBarTitle(
                getActionBar(), getResources(), R.string.call_settings_with_label);
        mPhone = mSubscriptionInfoHelper.getPhone();
    }

    private static void log(String msg) {
        Log.d(LOG_TAG, msg);
    }

    /**
     * Updates the look of the VM preference widgets based on current VM provider settings.
     * Note that the provider name is loaded fxrorm the found activity via loadLabel in
     * {@link VoicemailProviderListPreference#initVoiceMailProviders()} in order for it to be
     * localizable.
     */
    private void updateVMPreferenceWidgets(String currentProviderSetting) {
        final String key = currentProviderSetting;
        final VoicemailProvider provider = mVoicemailProviders.getVoicemailProvider(key);

        /* This is the case when we are coming up on a freshly wiped phone and there is no
         persisted value for the list preference mVoicemailProviders.
         In this case we want to show the UI asking the user to select a voicemail provider as
         opposed to silently falling back to default one. */
        if (provider == null) {
            if (DBG) log("updateVMPreferenceWidget: key: " + key + " -> null.");

            mVoicemailProviders.setSummary(getString(R.string.sum_voicemail_choose_provider));
            mVoicemailSettings.setEnabled(false);
            mVoicemailSettings.setIntent(null);
            mVoicemailNotificationVibrate.setEnabled(false);
        } else {
            if (DBG) log("updateVMPreferenceWidget: key: " + key + " -> " + provider.toString());

            final String providerName = provider.name;
            mVoicemailProviders.setSummary(providerName);
            mVoicemailSettings.setEnabled(true);
            mVoicemailSettings.setIntent(provider.intent);
            mVoicemailNotificationVibrate.setEnabled(true);
        }
    }


    /**
     * Simulates user clicking on a passed preference.
     * Usually needed when the preference is a dialog preference and we want to invoke
     * a dialog for this preference programmatically.
     * TODO: figure out if there is a cleaner way to cause preference dlg to come up
     */
    private void simulatePreferenceClick(Preference preference) {
        // Go through settings until we find our setting
        // and then simulate a click on it to bring up the dialog
        final ListAdapter adapter = getPreferenceScreen().getRootAdapter();
        for (int idx = 0; idx < adapter.getCount(); idx++) {
            if (adapter.getItem(idx) == preference) {
                getPreferenceScreen().onItemClick(this.getListView(),
                        null, idx, adapter.getItemId(idx));
                break;
            }
        }
    }

    @Override
    public boolean onOptionsItemSelected(MenuItem item) {
        final int itemId = item.getItemId();
        if (itemId == android.R.id.home) {  // See ActionBar#setDisplayHomeAsUpEnabled()
            onBackPressed();
            return true;
        }
        return super.onOptionsItemSelected(item);
    }

    /**
     * Finish current Activity and go up to the top level Settings ({@link CallFeaturesSetting}).
     * This is useful for implementing "HomeAsUp" capability for second-level Settings.
     */
    public static void goUpToTopLevelSetting(
            Activity activity, SubscriptionInfoHelper subscriptionInfoHelper) {
        Intent intent = subscriptionInfoHelper.getIntent(CallFeaturesSetting.class);
        intent.setAction(Intent.ACTION_MAIN);
        intent.addFlags(Intent.FLAG_ACTIVITY_CLEAR_TOP);
        activity.startActivity(intent);
        activity.finish();
    }
}<|MERGE_RESOLUTION|>--- conflicted
+++ resolved
@@ -1430,14 +1430,14 @@
             tm.listen(mPhoneStateListener, PhoneStateListener.LISTEN_CALL_STATE);
         }
 
-<<<<<<< HEAD
         if (mButtonProximity != null) {
             boolean checked = Settings.System.getInt(getContentResolver(),
                     Settings.System.IN_CALL_PROXIMITY_SENSOR, 1) == 1;
             mButtonProximity.setChecked(checked);
             mButtonProximity.setSummary(checked ? R.string.proximity_on_summary
                     : R.string.proximity_off_summary);
-=======
+        }
+        
         Preference wifiCallingSettings = findPreference(
                 getResources().getString(R.string.wifi_calling_settings_key));
         if (!ImsManager.isWfcEnabledByPlatform(mPhone.getContext())) {
@@ -1461,7 +1461,6 @@
                 }
             }
             wifiCallingSettings.setSummary(resId);
->>>>>>> 8a21e9c6
         }
     }
 

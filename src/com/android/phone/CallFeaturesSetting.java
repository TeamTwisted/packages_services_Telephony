/*
 * Copyright (C) 2008 The Android Open Source Project
 *
 * Licensed under the Apache License, Version 2.0 (the "License");
 * you may not use this file except in compliance with the License.
 * You may obtain a copy of the License at
 *
 *      http://www.apache.org/licenses/LICENSE-2.0
 *
 * Unless required by applicable law or agreed to in writing, software
 * distributed under the License is distributed on an "AS IS" BASIS,
 * WITHOUT WARRANTIES OR CONDITIONS OF ANY KIND, either express or implied.
 * See the License for the specific language governing permissions and
 * limitations under the License.
 */

package com.android.phone;

import android.app.ActionBar;
import android.app.Activity;
import android.app.ActivityOptions;
import android.app.AlertDialog;
import android.app.Dialog;
import android.content.ContentResolver;
import android.content.Context;
import android.content.DialogInterface;
import android.content.Intent;
import android.database.Cursor;
import android.os.AsyncResult;
import android.os.Bundle;
import android.os.Handler;
import android.os.Message;
import android.os.UserHandle;
import android.preference.CheckBoxPreference;
import android.preference.ListPreference;
import android.preference.Preference;
import android.preference.PreferenceActivity;
import android.preference.PreferenceScreen;
import android.provider.ContactsContract.CommonDataKinds;
import android.provider.Settings;
import android.telecom.PhoneAccountHandle;
import android.telecom.TelecomManager;
import android.telephony.TelephonyManager;
import android.text.TextUtils;
import android.util.Log;
import android.view.MenuItem;
import android.widget.ListAdapter;
import android.widget.Toast;

import com.android.ims.ImsConfig;
import com.android.ims.ImsManager;
import com.android.internal.telephony.CallForwardInfo;
import com.android.internal.telephony.Phone;
import com.android.internal.telephony.PhoneConstants;
import com.android.phone.common.util.SettingsUtil;
import com.android.phone.settings.AccountSelectionPreference;
import com.android.phone.settings.CallForwardInfoUtil;
import com.android.phone.settings.SettingsConstants;
import com.android.phone.settings.VoicemailDialogUtil;
import com.android.phone.settings.VoicemailNotificationSettingsUtil;
import com.android.phone.settings.VoicemailProviderListPreference;
import com.android.phone.settings.VoicemailProviderListPreference.VoicemailProvider;
import com.android.phone.settings.VoicemailProviderSettings;
import com.android.phone.settings.VoicemailProviderSettingsUtil;
import com.android.phone.settings.VoicemailRingtonePreference;
import com.android.phone.settings.fdn.FdnSetting;
import com.android.services.telephony.sip.SipUtil;

import java.lang.String;
import java.util.ArrayList;
import java.util.Collection;
import java.util.HashMap;
import java.util.HashSet;
import java.util.Iterator;
import java.util.List;
import java.util.Map;

/**
 * Top level "Call settings" UI; see res/xml/call_feature_setting.xml
 *
 * This preference screen is the root of the "Call settings" hierarchy available from the Phone
 * app; the settings here let you control various features related to phone calls (including
 * voicemail settings, the "Respond via SMS" feature, and others.)  It's used only on
 * voice-capable phone devices.
 *
 * Note that this activity is part of the package com.android.phone, even
 * though you reach it from the "Phone" app (i.e. DialtactsActivity) which
 * is from the package com.android.contacts.
 *
 * For the "Mobile network settings" screen under the main Settings app,
 * See {@link MobileNetworkSettings}.
 *
 * TODO: Settings should be split into PreferenceFragments where possible (ie. voicemail).
 *
 * @see com.android.phone.MobileNetworkSettings
 */
public class CallFeaturesSetting extends PreferenceActivity
        implements DialogInterface.OnClickListener,
                Preference.OnPreferenceChangeListener,
                EditPhoneNumberPreference.OnDialogClosedListener,
                EditPhoneNumberPreference.GetDefaultNumberListener {
    private static final String LOG_TAG = "CallFeaturesSetting";
    private static final boolean DBG = (PhoneGlobals.DBG_LEVEL >= 2);
    // STOPSHIP if true. Flag to override behavior default behavior to hide VT setting.
    private static final boolean ENABLE_VT_FLAG = false;

    /**
     * Intent action to bring up Voicemail Provider settings.
     *
     * @see #IGNORE_PROVIDER_EXTRA
     */
    public static final String ACTION_ADD_VOICEMAIL =
            "com.android.phone.CallFeaturesSetting.ADD_VOICEMAIL";
    // intent action sent by this activity to a voice mail provider
    // to trigger its configuration UI
    public static final String ACTION_CONFIGURE_VOICEMAIL =
            "com.android.phone.CallFeaturesSetting.CONFIGURE_VOICEMAIL";
    // Extra put in the return from VM provider config containing voicemail number to set
    public static final String VM_NUMBER_EXTRA = "com.android.phone.VoicemailNumber";
    // Extra put in the return from VM provider config containing call forwarding number to set
    public static final String FWD_NUMBER_EXTRA = "com.android.phone.ForwardingNumber";
    // Extra put in the return from VM provider config containing call forwarding number to set
    public static final String FWD_NUMBER_TIME_EXTRA = "com.android.phone.ForwardingNumberTime";
    // If the VM provider returns non null value in this extra we will force the user to
    // choose another VM provider
    public static final String SIGNOUT_EXTRA = "com.android.phone.Signout";

    /**
     * String Extra put into ACTION_ADD_VOICEMAIL call to indicate which provider should be hidden
     * in the list of providers presented to the user. This allows a provider which is being
     * disabled (e.g. GV user logging out) to force the user to pick some other provider.
     */
    public static final String IGNORE_PROVIDER_EXTRA = "com.android.phone.ProviderToIgnore";

    /**
     * String Extra put into ACTION_ADD_VOICEMAIL to indicate that the voicemail setup screen should
     * be opened.
     */
    public static final String SETUP_VOICEMAIL_EXTRA = "com.android.phone.SetupVoicemail";

    // string constants
    private static final String NUM_PROJECTION[] = {CommonDataKinds.Phone.NUMBER};

    // String keys for preference lookup
    // TODO: Naming these "BUTTON_*" is confusing since they're not actually buttons(!)
    // TODO: Consider moving these strings to strings.xml, so that they are not duplicated here and
    // in the layout files. These strings need to be treated carefully; if the setting is
    // persistent, they are used as the key to store shared preferences and the name should not be
    // changed unless the settings are also migrated.
    private static final String VOICEMAIL_SETTING_SCREEN_PREF_KEY = "button_voicemail_category_key";
    private static final String BUTTON_VOICEMAIL_KEY = "button_voicemail_key";
    private static final String BUTTON_VOICEMAIL_PROVIDER_KEY = "button_voicemail_provider_key";
    private static final String BUTTON_VOICEMAIL_SETTING_KEY = "button_voicemail_setting_key";
    private static final String BUTTON_FDN_KEY   = "button_fdn_key";

    private static final String BUTTON_RETRY_KEY       = "button_auto_retry_key";

    private static final String BUTTON_GSM_UMTS_OPTIONS = "button_gsm_more_expand_key";
    private static final String BUTTON_CDMA_OPTIONS = "button_cdma_more_expand_key";
    private static final String CALL_FORWARDING_KEY = "call_forwarding_key";
    private static final String ADDITIONAL_GSM_SETTINGS_KEY = "additional_gsm_call_settings_key";

    private static final String PHONE_ACCOUNT_SETTINGS_KEY =
            "phone_account_settings_preference_screen";

    private static final String ENABLE_VIDEO_CALLING_KEY = "button_enable_video_calling";

    /** Event for Async voicemail change call */
    private static final int EVENT_VOICEMAIL_CHANGED        = 500;
    private static final int EVENT_FORWARDING_CHANGED       = 501;
    private static final int EVENT_FORWARDING_GET_COMPLETED = 502;

    /** Handle to voicemail pref */
    private static final int VOICEMAIL_PREF_ID = 1;
    private static final int VOICEMAIL_PROVIDER_CFG_ID = 2;

    private Phone mPhone;

    private SubscriptionInfoHelper mSubscriptionInfoHelper;

    private EditPhoneNumberPreference mSubMenuVoicemailSettings;

    private CheckBoxPreference mButtonAutoRetry;
    private VoicemailProviderListPreference mVoicemailProviders;
    private PreferenceScreen mVoicemailSettingsScreen;
    private PreferenceScreen mVoicemailSettings;
    private VoicemailRingtonePreference mVoicemailNotificationRingtone;
    private CheckBoxPreference mVoicemailNotificationVibrate;
    private CheckBoxPreference mEnableVideoCalling;

    /**
     * Results of reading forwarding settings
     */
    private CallForwardInfo[] mForwardingReadResults = null;

    /**
     * Result of forwarding number change.
     * Keys are reasons (eg. unconditional forwarding).
     */
    private Map<Integer, AsyncResult> mForwardingChangeResults = null;

    /**
     * Expected CF read result types.
     * This set keeps track of the CF types for which we've issued change
     * commands so we can tell when we've received all of the responses.
     */
    private Collection<Integer> mExpectedChangeResultReasons = null;

    /**
     * Result of vm number change
     */
    private AsyncResult mVoicemailChangeResult = null;

    /**
     * Previous VM provider setting so we can return to it in case of failure.
     */
    private String mPreviousVMProviderKey = null;

    /**
     * Id of the dialog being currently shown.
     */
    private int mCurrentDialogId = 0;

    /**
     * Flag indicating that we are invoking settings for the voicemail provider programmatically
     * due to vm provider change.
     */
    private boolean mVMProviderSettingsForced = false;

    /**
     * Flag indicating that we are making changes to vm or fwd numbers
     * due to vm provider change.
     */
    private boolean mChangingVMorFwdDueToProviderChange = false;

    /**
     * True if we are in the process of vm & fwd number change and vm has already been changed.
     * This is used to decide what to do in case of rollback.
     */
    private boolean mVMChangeCompletedSuccessfully = false;

    /**
     * True if we had full or partial failure setting forwarding numbers and so need to roll them
     * back.
     */
    private boolean mFwdChangesRequireRollback = false;

    /**
     * Id of error msg to display to user once we are done reverting the VM provider to the previous
     * one.
     */
    private int mVMOrFwdSetError = 0;

    /** string to hold old voicemail number as it is being updated. */
    private String mOldVmNumber;

    // New call forwarding settings and vm number we will be setting
    // Need to save these since before we get to saving we need to asynchronously
    // query the existing forwarding settings.
    private CallForwardInfo[] mNewFwdSettings;
    private String mNewVMNumber;

    private boolean mForeground;

    @Override
    public void onPause() {
        super.onPause();
        mForeground = false;
    }

    /**
     * We have to pull current settings from the network for all kinds of
     * voicemail providers so we can tell whether we have to update them,
     * so use this bit to keep track of whether we're reading settings for the
     * default provider and should therefore save them out when done.
     */
    private boolean mReadingSettingsForDefaultProvider = false;

    /**
     * Used to indicate that the voicemail preference should be shown.
     */
    private boolean mShowVoicemailPreference = false;

    /**
     * Used to indicate that the voicemail setup screen should be shown.
     */
    private boolean mSetupVoicemail = false;

    /*
     * Click Listeners, handle click based on objects attached to UI.
     */

    // Click listener for all toggle events
    @Override
    public boolean onPreferenceTreeClick(PreferenceScreen preferenceScreen, Preference preference) {
        if (preference == mSubMenuVoicemailSettings) {
            return true;
        } else if (preference == mButtonAutoRetry) {
            android.provider.Settings.Global.putInt(mPhone.getContext().getContentResolver(),
                    android.provider.Settings.Global.CALL_AUTO_RETRY,
                    mButtonAutoRetry.isChecked() ? 1 : 0);
            return true;
        } else if (preference.getKey().equals(mVoicemailSettings.getKey())) {
            // Check key instead of comparing reference because closing the voicemail notification
            // ringtone dialog invokes onResume(), but leaves the old preference screen up,
            // TODO: Revert to checking reference after migrating voicemail to its own activity.
            if (DBG) log("onPreferenceTreeClick: Voicemail Settings Preference is clicked.");

            final Dialog dialog = ((PreferenceScreen) preference).getDialog();
            if (dialog != null) {
                dialog.getActionBar().setDisplayHomeAsUpEnabled(false);
            }

            if (preference.getIntent() != null) {
                if (DBG) log("Invoking cfg intent " + preference.getIntent().getPackage());

                // onActivityResult() will be responsible for resetting some of variables.
                this.startActivityForResult(preference.getIntent(), VOICEMAIL_PROVIDER_CFG_ID);
                return true;
            } else {
                if (DBG) log("onPreferenceTreeClick(). No intent; use default behavior in xml.");

                // onActivityResult() will not be called, so reset variables here.
                mPreviousVMProviderKey = VoicemailProviderListPreference.DEFAULT_KEY;
                mVMProviderSettingsForced = false;
                return false;
            }
        } else if (preference == mVoicemailSettingsScreen) {
            final Dialog dialog = mVoicemailSettingsScreen.getDialog();
            if (dialog != null) {
                dialog.getActionBar().setDisplayHomeAsUpEnabled(false);
            }
            return false;
        }
        return false;
    }

    /**
     * Implemented to support onPreferenceChangeListener to look for preference
     * changes.
     *
     * @param preference is the preference to be changed
     * @param objValue should be the value of the selection, NOT its localized
     * display value.
     */
    @Override
    public boolean onPreferenceChange(Preference preference, Object objValue) {
        if (DBG) log("onPreferenceChange: \"" + preference + "\" changed to \"" + objValue + "\"");

        if (preference == mVoicemailProviders) {
            final String newProviderKey = (String) objValue;

            // If previous provider key and the new one is same, we don't need to handle it.
            if (mPreviousVMProviderKey.equals(newProviderKey)) {
                if (DBG) log("No change is made to the VM provider setting.");
                return true;
            }
            updateVMPreferenceWidgets(newProviderKey);

            final VoicemailProviderSettings newProviderSettings =
                    VoicemailProviderSettingsUtil.load(this, newProviderKey);

            // If the user switches to a voice mail provider and we have numbers stored for it we
            // will automatically change the phone's voice mail and forwarding number to the stored
            // ones. Otherwise we will bring up provider's configuration UI.
            if (newProviderSettings == null) {
                // Force the user into a configuration of the chosen provider
                Log.w(LOG_TAG, "Saved preferences not found - invoking config");
                mVMProviderSettingsForced = true;
                simulatePreferenceClick(mVoicemailSettings);
            } else {
                if (DBG) log("Saved preferences found - switching to them");
                // Set this flag so if we get a failure we revert to previous provider
                mChangingVMorFwdDueToProviderChange = true;
                saveVoiceMailAndForwardingNumber(newProviderKey, newProviderSettings);
            }
        } else if (preference.getKey().equals(mVoicemailNotificationVibrate.getKey())) {
            // Check key instead of comparing reference because closing the voicemail notification
            // ringtone dialog invokes onResume(), but leaves the old preference screen up,
            // TODO: Revert to checking reference after migrating voicemail to its own activity.
            VoicemailNotificationSettingsUtil.setVibrationEnabled(
                    mPhone, Boolean.TRUE.equals(objValue));
        } else if (preference == mEnableVideoCalling) {
            if (ImsManager.isEnhanced4gLteModeSettingEnabledByUser(mPhone.getContext())) {
                PhoneGlobals.getInstance().phoneMgr.enableVideoCalling((boolean) objValue);
            } else {
                AlertDialog.Builder builder = new AlertDialog.Builder(this);
                DialogInterface.OnClickListener networkSettingsClickListener =
                        new Dialog.OnClickListener() {
                            @Override
                            public void onClick(DialogInterface dialog, int which) {
                                startActivity(new Intent(mPhone.getContext(),
                                        com.android.phone.MobileNetworkSettings.class));
                            }
                        };
                builder.setMessage(getResources().getString(
                                R.string.enable_video_calling_dialog_msg))
                        .setNeutralButton(getResources().getString(
                                R.string.enable_video_calling_dialog_settings),
                                networkSettingsClickListener)
                        .setPositiveButton(android.R.string.ok, null)
                        .show();
                return false;
            }
        }

        // Always let the preference setting proceed.
        return true;
    }

    @Override
    public void onDialogClosed(EditPhoneNumberPreference preference, int buttonClicked) {
        if (DBG) log("onDialogClosed: Button clicked is " + buttonClicked);

        if (buttonClicked == DialogInterface.BUTTON_NEGATIVE) {
            return;
        }

        if (preference == mSubMenuVoicemailSettings) {
            VoicemailProviderSettings newSettings = new VoicemailProviderSettings(
                    mSubMenuVoicemailSettings.getPhoneNumber(),
                    VoicemailProviderSettings.NO_FORWARDING);
            saveVoiceMailAndForwardingNumber(mVoicemailProviders.getKey(), newSettings);
        }
    }

    /**
     * Implemented for EditPhoneNumberPreference.GetDefaultNumberListener.
     * This method set the default values for the various
     * EditPhoneNumberPreference dialogs.
     */
    @Override
    public String onGetDefaultNumber(EditPhoneNumberPreference preference) {
        if (preference == mSubMenuVoicemailSettings) {
            // update the voicemail number field, which takes care of the
            // mSubMenuVoicemailSettings itself, so we should return null.
            if (DBG) log("updating default for voicemail dialog");
            updateVoiceNumberField();
            return null;
        }

        String vmDisplay = mPhone.getVoiceMailNumber();
        if (TextUtils.isEmpty(vmDisplay)) {
            // if there is no voicemail number, we just return null to
            // indicate no contribution.
            return null;
        }

        // Return the voicemail number prepended with "VM: "
        if (DBG) log("updating default for call forwarding dialogs");
        return getString(R.string.voicemail_abbreviated) + " " + vmDisplay;
    }

    private void switchToPreviousVoicemailProvider() {
        if (DBG) log("switchToPreviousVoicemailProvider " + mPreviousVMProviderKey);

        if (mPreviousVMProviderKey == null) {
            return;
        }

        if (mVMChangeCompletedSuccessfully || mFwdChangesRequireRollback) {
            showDialogIfForeground(VoicemailDialogUtil.VM_REVERTING_DIALOG);
            final VoicemailProviderSettings prevSettings =
                    VoicemailProviderSettingsUtil.load(this, mPreviousVMProviderKey);
            if (prevSettings == null) {
                Log.e(LOG_TAG, "VoicemailProviderSettings for the key \""
                        + mPreviousVMProviderKey + "\" is null but should be loaded.");
            }

            if (mVMChangeCompletedSuccessfully) {
                mNewVMNumber = prevSettings.getVoicemailNumber();
                Log.i(LOG_TAG, "VM change is already completed successfully."
                        + "Have to revert VM back to " + mNewVMNumber + " again.");
                mPhone.setVoiceMailNumber(
                        mPhone.getVoiceMailAlphaTag().toString(),
                        mNewVMNumber,
                        Message.obtain(mRevertOptionComplete, EVENT_VOICEMAIL_CHANGED));
            }

            if (mFwdChangesRequireRollback) {
                Log.i(LOG_TAG, "Requested to rollback forwarding changes.");

                final CallForwardInfo[] prevFwdSettings = prevSettings.getForwardingSettings();
                if (prevFwdSettings != null) {
                    Map<Integer, AsyncResult> results = mForwardingChangeResults;
                    resetForwardingChangeState();
                    for (int i = 0; i < prevFwdSettings.length; i++) {
                        CallForwardInfo fi = prevFwdSettings[i];
                        if (DBG) log("Reverting fwd #: " + i + ": " + fi.toString());
                        // Only revert the settings for which the update succeeded.
                        AsyncResult result = results.get(fi.reason);
                        if (result != null && result.exception == null) {
                            mExpectedChangeResultReasons.add(fi.reason);
                            CallForwardInfoUtil.setCallForwardingOption(mPhone, fi,
                                    mRevertOptionComplete.obtainMessage(
                                            EVENT_FORWARDING_CHANGED, i, 0));
                        }
                    }
                }
            }
        } else {
            if (DBG) log("No need to revert");
            onRevertDone();
        }
    }

    private void onRevertDone() {
        if (DBG) log("onRevertDone: Changing provider key back to " + mPreviousVMProviderKey);

        updateVMPreferenceWidgets(mPreviousVMProviderKey);
        updateVoiceNumberField();
        if (mVMOrFwdSetError != 0) {
            showDialogIfForeground(mVMOrFwdSetError);
            mVMOrFwdSetError = 0;
        }
    }

    @Override
    protected void onActivityResult(int requestCode, int resultCode, Intent data) {
        if (DBG) {
            log("onActivityResult: requestCode: " + requestCode
                    + ", resultCode: " + resultCode
                    + ", data: " + data);
        }

        // there are cases where the contact picker may end up sending us more than one
        // request.  We want to ignore the request if we're not in the correct state.
        if (requestCode == VOICEMAIL_PROVIDER_CFG_ID) {
            boolean failure = false;

            // No matter how the processing of result goes lets clear the flag
            if (DBG) log("mVMProviderSettingsForced: " + mVMProviderSettingsForced);
            final boolean isVMProviderSettingsForced = mVMProviderSettingsForced;
            mVMProviderSettingsForced = false;

            String vmNum = null;
            if (resultCode != RESULT_OK) {
                if (DBG) log("onActivityResult: vm provider cfg result not OK.");
                failure = true;
            } else {
                if (data == null) {
                    if (DBG) log("onActivityResult: vm provider cfg result has no data");
                    failure = true;
                } else {
                    if (data.getBooleanExtra(SIGNOUT_EXTRA, false)) {
                        if (DBG) log("Provider requested signout");
                        if (isVMProviderSettingsForced) {
                            if (DBG) log("Going back to previous provider on signout");
                            switchToPreviousVoicemailProvider();
                        } else {
                            final String victim = mVoicemailProviders.getKey();
                            if (DBG) log("Relaunching activity and ignoring " + victim);
                            Intent i = new Intent(ACTION_ADD_VOICEMAIL);
                            i.putExtra(IGNORE_PROVIDER_EXTRA, victim);
                            i.setFlags(Intent.FLAG_ACTIVITY_CLEAR_TOP);
                            this.startActivity(i);
                        }
                        return;
                    }
                    vmNum = data.getStringExtra(VM_NUMBER_EXTRA);
                    if (vmNum == null || vmNum.length() == 0) {
                        if (DBG) log("onActivityResult: vm provider cfg result has no vmnum");
                        failure = true;
                    }
                }
            }
            if (failure) {
                if (DBG) log("Failure in return from voicemail provider.");
                if (isVMProviderSettingsForced) {
                    switchToPreviousVoicemailProvider();
                }

                return;
            }
            mChangingVMorFwdDueToProviderChange = isVMProviderSettingsForced;
            final String fwdNum = data.getStringExtra(FWD_NUMBER_EXTRA);

            // TODO: It would be nice to load the current network setting for this and
            // send it to the provider when it's config is invoked so it can use this as default
            final int fwdNumTime = data.getIntExtra(FWD_NUMBER_TIME_EXTRA, 20);

            if (DBG) log("onActivityResult: cfg result has forwarding number " + fwdNum);
            saveVoiceMailAndForwardingNumber(mVoicemailProviders.getKey(),
                    new VoicemailProviderSettings(vmNum, fwdNum, fwdNumTime));
            return;
        }

        if (requestCode == VOICEMAIL_PREF_ID) {
            if (resultCode != RESULT_OK) {
                if (DBG) log("onActivityResult: contact picker result not OK.");
                return;
            }

            Cursor cursor = null;
            try {
                cursor = getContentResolver().query(data.getData(),
                    NUM_PROJECTION, null, null, null);
                if ((cursor == null) || (!cursor.moveToFirst())) {
                    if (DBG) log("onActivityResult: bad contact data, no results found.");
                    return;
                }
                mSubMenuVoicemailSettings.onPickActivityResult(cursor.getString(0));
                return;
            } finally {
                if (cursor != null) {
                    cursor.close();
                }
            }
        }

        super.onActivityResult(requestCode, resultCode, data);
    }

    /**
     * Wrapper around showDialog() that will silently do nothing if we're
     * not in the foreground.
     *
     * This is useful here because most of the dialogs we display from
     * this class are triggered by asynchronous events (like
     * success/failure messages from the telephony layer) and it's
     * possible for those events to come in even after the user has gone
     * to a different screen.
     */
    // TODO: this is too brittle: it's still easy to accidentally add new
    // code here that calls showDialog() directly (which will result in a
    // WindowManager$BadTokenException if called after the activity has
    // been stopped.)
    //
    // It would be cleaner to do the "if (mForeground)" check in one
    // central place, maybe by using a single Handler for all asynchronous
    // events (and have *that* discard events if we're not in the
    // foreground.)
    //
    // Unfortunately it's not that simple, since we sometimes need to do
    // actual work to handle these events whether or not we're in the
    // foreground (see the Handler code in mSetOptionComplete for
    // example.)
    //
    // TODO: It's a bit worrisome that we don't do anything in error cases when we're not in the
    // foreground. Consider displaying a toast instead.
    private void showDialogIfForeground(int id) {
        if (mForeground) {
            showDialog(id);
        }
    }

    private void dismissDialogSafely(int id) {
        try {
            dismissDialog(id);
        } catch (IllegalArgumentException e) {
            // This is expected in the case where we were in the background
            // at the time we would normally have shown the dialog, so we didn't
            // show it.
        }
    }

    /**
     * TODO: Refactor to make it easier to understand what's done in the different stages.
     */
    private void saveVoiceMailAndForwardingNumber(
            String key, VoicemailProviderSettings newSettings) {
        if (DBG) log("saveVoiceMailAndForwardingNumber: " + newSettings.toString());
        mNewVMNumber = newSettings.getVoicemailNumber();
        mNewVMNumber = (mNewVMNumber == null) ? "" : mNewVMNumber;
        mNewFwdSettings = newSettings.getForwardingSettings();

        // No fwd settings on CDMA.
        boolean isCdma = mPhone.getPhoneType() == PhoneConstants.PHONE_TYPE_CDMA;
        if (isCdma) {
            if (DBG) log("ignoring forwarding setting since this is CDMA phone");
            mNewFwdSettings = VoicemailProviderSettings.NO_FORWARDING;
        }

        // Throw a warning if the voicemail is the same and we did not change forwarding.
        if (mNewVMNumber.equals(mOldVmNumber)
                && mNewFwdSettings == VoicemailProviderSettings.NO_FORWARDING) {
            showDialogIfForeground(VoicemailDialogUtil.VM_NOCHANGE_ERROR_DIALOG);
            return;
        }

        VoicemailProviderSettingsUtil.save(this, key, newSettings);
        mVMChangeCompletedSuccessfully = false;
        mFwdChangesRequireRollback = false;
        mVMOrFwdSetError = 0;

        // Don't read call forwarding settings if CDMA. Call forwarding is not supported by CDMA.
        if (isCdma || mNewFwdSettings == VoicemailProviderSettings.NO_FORWARDING) {
            if (DBG) log("Not touching fwd #");
            setVoicemailNumberWithCarrier();
        } else {
            mReadingSettingsForDefaultProvider =
                    mPreviousVMProviderKey.equals(VoicemailProviderListPreference.DEFAULT_KEY);
            if (DBG) log("Reading current forwarding settings");
            int numSettingsReasons = VoicemailProviderSettings.FORWARDING_SETTINGS_REASONS.length;
            mForwardingReadResults = new CallForwardInfo[numSettingsReasons];
            for (int i = 0; i < mForwardingReadResults.length; i++) {
                mPhone.getCallForwardingOption(
                        VoicemailProviderSettings.FORWARDING_SETTINGS_REASONS[i],
                        mGetOptionComplete.obtainMessage(EVENT_FORWARDING_GET_COMPLETED, i, 0));
            }
            showDialogIfForeground(VoicemailDialogUtil.VM_FWD_READING_DIALOG);
        }

        // Refresh the MWI indicator if it is already showing.
        PhoneGlobals.getInstance().refreshMwiIndicator(mSubscriptionInfoHelper.getSubId());
    }

    private final Handler mGetOptionComplete = new Handler() {
        @Override
        public void handleMessage(Message msg) {
            AsyncResult result = (AsyncResult) msg.obj;
            switch (msg.what) {
                case EVENT_FORWARDING_GET_COMPLETED:
                    handleForwardingSettingsReadResult(result, msg.arg1);
                    break;
            }
        }
    };

    private void handleForwardingSettingsReadResult(AsyncResult ar, int idx) {
        if (DBG) Log.d(LOG_TAG, "handleForwardingSettingsReadResult: " + idx);

        Throwable error = null;
        if (ar.exception != null) {
            error = ar.exception;
            if (DBG) Log.d(LOG_TAG, "FwdRead: ar.exception=" + error.getMessage());
        }
        if (ar.userObj instanceof Throwable) {
            error = (Throwable) ar.userObj;
            if (DBG) Log.d(LOG_TAG, "FwdRead: userObj=" + error.getMessage());
        }

        // We may have already gotten an error and decided to ignore the other results.
        if (mForwardingReadResults == null) {
            if (DBG) Log.d(LOG_TAG, "Ignoring fwd reading result: " + idx);
            return;
        }

        // In case of error ignore other results, show an error dialog
        if (error != null) {
            if (DBG) Log.d(LOG_TAG, "Error discovered for fwd read : " + idx);
            mForwardingReadResults = null;
            dismissDialogSafely(VoicemailDialogUtil.VM_FWD_READING_DIALOG);
            showDialogIfForeground(VoicemailDialogUtil.FWD_GET_RESPONSE_ERROR_DIALOG);
            return;
        }

        // Get the forwarding info.
        mForwardingReadResults[idx] = CallForwardInfoUtil.getCallForwardInfo(
                (CallForwardInfo[]) ar.result,
                VoicemailProviderSettings.FORWARDING_SETTINGS_REASONS[idx]);

        // Check if we got all the results already
        boolean done = true;
        for (int i = 0; i < mForwardingReadResults.length; i++) {
            if (mForwardingReadResults[i] == null) {
                done = false;
                break;
            }
        }

        if (done) {
            if (DBG) Log.d(LOG_TAG, "Done receiving fwd info");
            dismissDialogSafely(VoicemailDialogUtil.VM_FWD_READING_DIALOG);

            if (mReadingSettingsForDefaultProvider) {
                VoicemailProviderSettingsUtil.save(mPhone.getContext(),
                        VoicemailProviderListPreference.DEFAULT_KEY,
                        new VoicemailProviderSettings(mOldVmNumber, mForwardingReadResults));
                mReadingSettingsForDefaultProvider = false;
            }
            saveVoiceMailAndForwardingNumberStage2();
        }
    }

    private void resetForwardingChangeState() {
        mForwardingChangeResults = new HashMap<Integer, AsyncResult>();
        mExpectedChangeResultReasons = new HashSet<Integer>();
    }

    // Called after we are done saving the previous forwarding settings if we needed.
    private void saveVoiceMailAndForwardingNumberStage2() {
        mForwardingChangeResults = null;
        mVoicemailChangeResult = null;

        resetForwardingChangeState();
        for (int i = 0; i < mNewFwdSettings.length; i++) {
            CallForwardInfo fi = mNewFwdSettings[i];
            CallForwardInfo fiForReason =
                    CallForwardInfoUtil.infoForReason(mForwardingReadResults, fi.reason);
            final boolean doUpdate = CallForwardInfoUtil.isUpdateRequired(fiForReason, fi);

            if (doUpdate) {
                if (DBG) log("Setting fwd #: " + i + ": " + fi.toString());
                mExpectedChangeResultReasons.add(i);

                CallForwardInfoUtil.setCallForwardingOption(mPhone, fi,
                        mSetOptionComplete.obtainMessage(
                                EVENT_FORWARDING_CHANGED, fi.reason, 0));
            }
        }
        showDialogIfForeground(VoicemailDialogUtil.VM_FWD_SAVING_DIALOG);
    }

    private void setVoicemailNumberWithCarrier() {
        if (DBG) log("save voicemail #: " + mNewVMNumber);

        mVoicemailChangeResult = null;
        mPhone.setVoiceMailNumber(
                mPhone.getVoiceMailAlphaTag().toString(),
                mNewVMNumber,
                Message.obtain(mSetOptionComplete, EVENT_VOICEMAIL_CHANGED));
    }

    /**
     * Callback to handle option update completions
     */
    private final Handler mSetOptionComplete = new Handler() {
        @Override
        public void handleMessage(Message msg) {
            AsyncResult result = (AsyncResult) msg.obj;
            boolean done = false;
            switch (msg.what) {
                case EVENT_VOICEMAIL_CHANGED:
                    mVoicemailChangeResult = result;
                    mVMChangeCompletedSuccessfully = isVmChangeSuccess();
                    done = true;
                    break;
                case EVENT_FORWARDING_CHANGED:
                    mForwardingChangeResults.put(msg.arg1, result);
                    if (result.exception != null) {
                        Log.w(LOG_TAG, "Error in setting fwd# " + msg.arg1 + ": " +
                                result.exception.getMessage());
                    }
                    if (isForwardingCompleted()) {
                        if (isFwdChangeSuccess()) {
                            if (DBG) log("Overall fwd changes completed ok, starting vm change");
                            setVoicemailNumberWithCarrier();
                        } else {
                            Log.w(LOG_TAG, "Overall fwd changes completed in failure. " +
                                    "Check if we need to try rollback for some settings.");
                            mFwdChangesRequireRollback = false;
                            Iterator<Map.Entry<Integer,AsyncResult>> it =
                                mForwardingChangeResults.entrySet().iterator();
                            while (it.hasNext()) {
                                Map.Entry<Integer,AsyncResult> entry = it.next();
                                if (entry.getValue().exception == null) {
                                    // If at least one succeeded we have to revert
                                    Log.i(LOG_TAG, "Rollback will be required");
                                    mFwdChangesRequireRollback = true;
                                    break;
                                }
                            }
                            if (!mFwdChangesRequireRollback) {
                                Log.i(LOG_TAG, "No rollback needed.");
                            }
                            done = true;
                        }
                    }
                    break;
                default:
                    // TODO: should never reach this, may want to throw exception
            }

            if (done) {
                if (DBG) log("All VM provider related changes done");
                if (mForwardingChangeResults != null) {
                    dismissDialogSafely(VoicemailDialogUtil.VM_FWD_SAVING_DIALOG);
                }
                handleSetVmOrFwdMessage();
            }
        }
    };

    /**
     * Callback to handle option revert completions
     */
    private final Handler mRevertOptionComplete = new Handler() {
        @Override
        public void handleMessage(Message msg) {
            AsyncResult result = (AsyncResult) msg.obj;
            switch (msg.what) {
                case EVENT_VOICEMAIL_CHANGED:
                    if (DBG) log("VM revert complete msg");
                    mVoicemailChangeResult = result;
                    break;

                case EVENT_FORWARDING_CHANGED:
                    if (DBG) log("FWD revert complete msg ");
                    mForwardingChangeResults.put(msg.arg1, result);
                    if (result.exception != null) {
                        if (DBG) log("Error in reverting fwd# " + msg.arg1 + ": " +
                                result.exception.getMessage());
                    }
                    break;

                default:
                    // TODO: should never reach this, may want to throw exception
            }

            final boolean done = (!mVMChangeCompletedSuccessfully || mVoicemailChangeResult != null)
                    && (!mFwdChangesRequireRollback || isForwardingCompleted());
            if (done) {
                if (DBG) log("All VM reverts done");
                dismissDialogSafely(VoicemailDialogUtil.VM_REVERTING_DIALOG);
                onRevertDone();
            }
        }
    };

    /**
     * Return true if there is a change result for every reason for which we expect a result.
     */
    private boolean isForwardingCompleted() {
        if (mForwardingChangeResults == null) {
            return true;
        }

        for (Integer reason : mExpectedChangeResultReasons) {
            if (mForwardingChangeResults.get(reason) == null) {
                return false;
            }
        }

        return true;
    }

    private boolean isFwdChangeSuccess() {
        if (mForwardingChangeResults == null) {
            return true;
        }

        for (AsyncResult result : mForwardingChangeResults.values()) {
            Throwable exception = result.exception;
            if (exception != null) {
                String msg = exception.getMessage();
                msg = (msg != null) ? msg : "";
                Log.w(LOG_TAG, "Failed to change forwarding setting. Reason: " + msg);
                return false;
            }
        }
        return true;
    }

    private boolean isVmChangeSuccess() {
        if (mVoicemailChangeResult.exception != null) {
            String msg = mVoicemailChangeResult.exception.getMessage();
            msg = (msg != null) ? msg : "";
            Log.w(LOG_TAG, "Failed to change voicemail. Reason: " + msg);
            return false;
        }
        return true;
    }

    private void handleSetVmOrFwdMessage() {
        if (DBG) log("handleSetVMMessage: set VM request complete");

        if (!isFwdChangeSuccess()) {
            handleVmOrFwdSetError(VoicemailDialogUtil.FWD_SET_RESPONSE_ERROR_DIALOG);
        } else if (!isVmChangeSuccess()) {
            handleVmOrFwdSetError(VoicemailDialogUtil.VM_RESPONSE_ERROR_DIALOG);
        } else {
            handleVmAndFwdSetSuccess(VoicemailDialogUtil.VM_CONFIRM_DIALOG);
        }
    }

    /**
     * Called when Voicemail Provider or its forwarding settings failed. Rolls back partly made
     * changes to those settings and show "failure" dialog.
     *
     * @param dialogId ID of the dialog to show for the specific error case. Either
     *     {@link #FWD_SET_RESPONSE_ERROR_DIALOG} or {@link #VM_RESPONSE_ERROR_DIALOG}
     */
    private void handleVmOrFwdSetError(int dialogId) {
        if (mChangingVMorFwdDueToProviderChange) {
            mVMOrFwdSetError = dialogId;
            mChangingVMorFwdDueToProviderChange = false;
            switchToPreviousVoicemailProvider();
            return;
        }
        mChangingVMorFwdDueToProviderChange = false;
        showDialogIfForeground(dialogId);
        updateVoiceNumberField();
    }

    /**
     * Called when Voicemail Provider and its forwarding settings were successfully finished.
     * This updates a bunch of variables and show "success" dialog.
     */
    private void handleVmAndFwdSetSuccess(int dialogId) {
        if (DBG) log("handleVmAndFwdSetSuccess: key is " + mVoicemailProviders.getKey());

        mPreviousVMProviderKey = mVoicemailProviders.getKey();
        mChangingVMorFwdDueToProviderChange = false;
        showDialogIfForeground(dialogId);
        updateVoiceNumberField();
    }

    /**
     * Update the voicemail number from what we've recorded on the sim.
     */
    private void updateVoiceNumberField() {
        if (DBG) log("updateVoiceNumberField()");

        mOldVmNumber = mPhone.getVoiceMailNumber();
        if (TextUtils.isEmpty(mOldVmNumber)) {
            mSubMenuVoicemailSettings.setPhoneNumber("");
            mSubMenuVoicemailSettings.setSummary(getString(R.string.voicemail_number_not_set));
        } else {
            mSubMenuVoicemailSettings.setPhoneNumber(mOldVmNumber);
            mSubMenuVoicemailSettings.setSummary(mOldVmNumber);
        }
    }

    /*
     * Helper Methods for Activity class.
     * The initial query commands are split into two pieces now
     * for individual expansion.  This combined with the ability
     * to cancel queries allows for a much better user experience,
     * and also ensures that the user only waits to update the
     * data that is relevant.
     */

    @Override
    protected void onPrepareDialog(int id, Dialog dialog) {
        super.onPrepareDialog(id, dialog);
        mCurrentDialogId = id;
    }

    // dialog creation method, called by showDialog()
    @Override
    protected Dialog onCreateDialog(int dialogId) {
        return VoicemailDialogUtil.getDialog(this, dialogId);
    }

    // This is a method implemented for DialogInterface.OnClickListener.
    // Used with the error dialog to close the app, voicemail dialog to just dismiss.
    // Close button is mapped to BUTTON_POSITIVE for the errors that close the activity,
    // while those that are mapped to BUTTON_NEUTRAL only move the preference focus.
    public void onClick(DialogInterface dialog, int which) {
        if (DBG) log("onClick: button clicked is " + which);

        dialog.dismiss();
        switch (which){
            case DialogInterface.BUTTON_NEGATIVE:
                if (mCurrentDialogId == VoicemailDialogUtil.FWD_GET_RESPONSE_ERROR_DIALOG) {
                    // We failed to get current forwarding settings and the user
                    // does not wish to continue.
                    switchToPreviousVoicemailProvider();
                }
                break;
            case DialogInterface.BUTTON_POSITIVE:
                if (mCurrentDialogId == VoicemailDialogUtil.FWD_GET_RESPONSE_ERROR_DIALOG) {
                    // We failed to get current forwarding settings but the user
                    // wishes to continue changing settings to the new vm provider
                    setVoicemailNumberWithCarrier();
                } else {
                    finish();
                }
                return;
            default:
                // just let the dialog close and go back to the input
        }

        // In all dialogs, all buttons except BUTTON_POSITIVE lead to the end of user interaction
        // with settings UI. If we were called to explicitly configure voice mail then
        // we finish the settings activity here to come back to whatever the user was doing.
        if (getIntent().getAction().equals(ACTION_ADD_VOICEMAIL)) {
            finish();
        }
    }

    /*
     * Activity class methods
     */

    @Override
    protected void onCreate(Bundle icicle) {
        super.onCreate(icicle);
        if (DBG) log("onCreate: Intent is " + getIntent());

        // Make sure we are running as the primary user.
        if (UserHandle.myUserId() != UserHandle.USER_OWNER) {
            Toast.makeText(this, R.string.call_settings_primary_user_only,
                    Toast.LENGTH_SHORT).show();
            finish();
            return;
        }

        // Show the voicemail preference in onResume if the calling intent specifies the
        // ACTION_ADD_VOICEMAIL action.
        mShowVoicemailPreference = (icicle == null) &&
                TextUtils.equals(getIntent().getAction(), ACTION_ADD_VOICEMAIL);
        mSetupVoicemail = mShowVoicemailPreference &&
                getIntent().getBooleanExtra(SETUP_VOICEMAIL_EXTRA, false);

        mSubscriptionInfoHelper = new SubscriptionInfoHelper(this, getIntent());
        mSubscriptionInfoHelper.setActionBarTitle(
                getActionBar(), getResources(), R.string.call_settings_with_label);
        mPhone = mSubscriptionInfoHelper.getPhone();
    }

    @Override
    protected void onResume() {
        super.onResume();
        mForeground = true;

        PreferenceScreen preferenceScreen = getPreferenceScreen();
        if (preferenceScreen != null) {
            preferenceScreen.removeAll();
        }

        addPreferencesFromResource(R.xml.call_feature_setting);

        TelecomManager telecomManager = TelecomManager.from(this);
        TelephonyManager telephonyManager =
                (TelephonyManager) getSystemService(Context.TELEPHONY_SERVICE);

        Preference phoneAccountSettingsPreference = findPreference(PHONE_ACCOUNT_SETTINGS_KEY);
        if (telephonyManager.isMultiSimEnabled() || (telecomManager.getSimCallManagers().isEmpty()
                    && !SipUtil.isVoipSupported(mPhone.getContext()))) {
            getPreferenceScreen().removePreference(phoneAccountSettingsPreference);
        }

        PreferenceScreen prefSet = getPreferenceScreen();
        mSubMenuVoicemailSettings = (EditPhoneNumberPreference) findPreference(BUTTON_VOICEMAIL_KEY);
        mSubMenuVoicemailSettings.setParentActivity(this, VOICEMAIL_PREF_ID, this);
        mSubMenuVoicemailSettings.setDialogOnClosedListener(this);
        mSubMenuVoicemailSettings.setDialogTitle(R.string.voicemail_settings_number_label);

        mButtonAutoRetry = (CheckBoxPreference) findPreference(BUTTON_RETRY_KEY);

        mVoicemailProviders = (VoicemailProviderListPreference) findPreference(
                BUTTON_VOICEMAIL_PROVIDER_KEY);
        mVoicemailProviders.init(mPhone, getIntent());
        mVoicemailProviders.setOnPreferenceChangeListener(this);
        mPreviousVMProviderKey = mVoicemailProviders.getValue();

        mVoicemailSettingsScreen =
                (PreferenceScreen) findPreference(VOICEMAIL_SETTING_SCREEN_PREF_KEY);
        mVoicemailSettings = (PreferenceScreen) findPreference(BUTTON_VOICEMAIL_SETTING_KEY);

        mVoicemailNotificationRingtone = (VoicemailRingtonePreference) findPreference(
                getResources().getString(R.string.voicemail_notification_ringtone_key));
        mVoicemailNotificationRingtone.init(mPhone);

        mVoicemailNotificationVibrate = (CheckBoxPreference) findPreference(
                getResources().getString(R.string.voicemail_notification_vibrate_key));
        mVoicemailNotificationVibrate.setOnPreferenceChangeListener(this);

        updateVMPreferenceWidgets(mVoicemailProviders.getValue());

        mEnableVideoCalling = (CheckBoxPreference) findPreference(ENABLE_VIDEO_CALLING_KEY);

        if (getResources().getBoolean(R.bool.auto_retry_enabled)) {
            mButtonAutoRetry.setOnPreferenceChangeListener(this);
            int autoretry = Settings.Global.getInt(
                    getContentResolver(), Settings.Global.CALL_AUTO_RETRY, 0);
            mButtonAutoRetry.setChecked(autoretry != 0);
        } else {
            prefSet.removePreference(mButtonAutoRetry);
            mButtonAutoRetry = null;
        }

        if (!getResources().getBoolean(R.bool.world_phone)) {
            Preference cdmaOptions = prefSet.findPreference(BUTTON_CDMA_OPTIONS);
            prefSet.removePreference(cdmaOptions);

            // TODO: Support MSIM for this preference option.
            Preference gsmOptions = prefSet.findPreference(BUTTON_GSM_UMTS_OPTIONS);
            prefSet.removePreference(gsmOptions);

            int phoneType = mPhone.getPhoneType();
            Preference fdnButton = prefSet.findPreference(BUTTON_FDN_KEY);
            boolean shouldHideCarrierSettings = Settings.Global.getInt(
                    getContentResolver(), Settings.Global.HIDE_CARRIER_NETWORK_SETTINGS, 0) == 1;
            if (shouldHideCarrierSettings) {
                prefSet.removePreference(fdnButton);
            } else {
                if (phoneType == PhoneConstants.PHONE_TYPE_CDMA) {
                    prefSet.removePreference(fdnButton);

                    if (!getResources().getBoolean(R.bool.config_voice_privacy_disable)) {
                        addPreferencesFromResource(R.xml.cdma_call_privacy);
                    }
                } else if (phoneType == PhoneConstants.PHONE_TYPE_GSM) {
                    fdnButton.setIntent(mSubscriptionInfoHelper.getIntent(FdnSetting.class));

                    if (getResources().getBoolean(R.bool.config_additional_call_setting)) {
                        addPreferencesFromResource(R.xml.gsm_umts_call_options);

                        Preference callForwardingPref = prefSet.findPreference(CALL_FORWARDING_KEY);
                        callForwardingPref.setIntent(mSubscriptionInfoHelper.getIntent(
                                GsmUmtsCallForwardOptions.class));

                        Preference additionalGsmSettingsPref =
                                prefSet.findPreference(ADDITIONAL_GSM_SETTINGS_KEY);
                        additionalGsmSettingsPref.setIntent(mSubscriptionInfoHelper.getIntent(
                                GsmUmtsAdditionalCallOptions.class));
                    }
                } else {
                    throw new IllegalStateException("Unexpected phone type: " + phoneType);
                }
            }
        }

        // check the intent that started this activity and pop up the voicemail
        // dialog if we've been asked to.
        // If we have at least one non default VM provider registered then bring up
        // the selection for the VM provider, otherwise bring up a VM number dialog.
        // We only bring up the dialog the first time we are called (not after orientation change)
        if (mShowVoicemailPreference) {
            if (DBG) log("ACTION_ADD_VOICEMAIL Intent is thrown");
            if (mSetupVoicemail) {
                simulatePreferenceClick(mVoicemailSettingsScreen);
                mSetupVoicemail = false;
            } else if (mVoicemailProviders.hasMoreThanOneVoicemailProvider()) {
                if (DBG) log("Voicemail data has more than one provider.");
                simulatePreferenceClick(mVoicemailProviders);
            } else {
                onPreferenceChange(mVoicemailProviders, VoicemailProviderListPreference.DEFAULT_KEY);
                mVoicemailProviders.setValue(VoicemailProviderListPreference.DEFAULT_KEY);
            }
            mShowVoicemailPreference = false;
        }

        updateVoiceNumberField();
        mVMProviderSettingsForced = false;

        mVoicemailNotificationVibrate.setChecked(
                VoicemailNotificationSettingsUtil.isVibrationEnabled(mPhone));

        if (ImsManager.isVtEnabledByPlatform(mPhone.getContext()) && ENABLE_VT_FLAG) {
            boolean currentValue =
                    ImsManager.isEnhanced4gLteModeSettingEnabledByUser(mPhone.getContext())
                    ? PhoneGlobals.getInstance().phoneMgr.isVideoCallingEnabled() : false;
            mEnableVideoCalling.setChecked(currentValue);
            mEnableVideoCalling.setOnPreferenceChangeListener(this);
        } else {
            prefSet.removePreference(mEnableVideoCalling);
        }
<<<<<<< HEAD
=======

        if (ImsManager.isVolteEnabledByPlatform(this) &&
                !mPhone.getContext().getResources().getBoolean(
                        com.android.internal.R.bool.config_carrier_volte_tty_supported)) {
            TelephonyManager tm = (TelephonyManager) getSystemService(Context.TELEPHONY_SERVICE);
            tm.listen(mPhoneStateListener, PhoneStateListener.LISTEN_CALL_STATE);
        }

        Preference wifiCallingSettings = findPreference(
                getResources().getString(R.string.wifi_calling_settings_key));
        if (!ImsManager.isWfcEnabledByPlatform(mPhone.getContext())) {
            prefSet.removePreference(wifiCallingSettings);
        } else {
            int resId = R.string.wifi_calling_off_summary;
            if (ImsManager.isWfcEnabledByUser(mPhone.getContext())) {
                int wfcMode = ImsManager.getWfcMode(mPhone.getContext());
                switch (wfcMode) {
                    case ImsConfig.WfcModeFeatureValueConstants.WIFI_ONLY:
                        resId = R.string.wfc_mode_wifi_only_summary;
                        break;
                    case ImsConfig.WfcModeFeatureValueConstants.CELLULAR_PREFERRED:
                        resId = R.string.wfc_mode_cellular_preferred_summary;
                        break;
                    case ImsConfig.WfcModeFeatureValueConstants.WIFI_PREFERRED:
                        resId = R.string.wfc_mode_wifi_preferred_summary;
                        break;
                    default:
                        if (DBG) log("Unexpected WFC mode value: " + wfcMode);
                }
            }
            wifiCallingSettings.setSummary(resId);
        }
>>>>>>> 5727ea57
    }

    @Override
    protected void onNewIntent(Intent newIntent) {
        setIntent(newIntent);

        mSubscriptionInfoHelper = new SubscriptionInfoHelper(this, getIntent());
        mSubscriptionInfoHelper.setActionBarTitle(
                getActionBar(), getResources(), R.string.call_settings_with_label);
        mPhone = mSubscriptionInfoHelper.getPhone();
    }

    private static void log(String msg) {
        Log.d(LOG_TAG, msg);
    }

    /**
     * Updates the look of the VM preference widgets based on current VM provider settings.
     * Note that the provider name is loaded fxrorm the found activity via loadLabel in
     * {@link VoicemailProviderListPreference#initVoiceMailProviders()} in order for it to be
     * localizable.
     */
    private void updateVMPreferenceWidgets(String currentProviderSetting) {
        final String key = currentProviderSetting;
        final VoicemailProvider provider = mVoicemailProviders.getVoicemailProvider(key);

        /* This is the case when we are coming up on a freshly wiped phone and there is no
         persisted value for the list preference mVoicemailProviders.
         In this case we want to show the UI asking the user to select a voicemail provider as
         opposed to silently falling back to default one. */
        if (provider == null) {
            if (DBG) log("updateVMPreferenceWidget: key: " + key + " -> null.");

            mVoicemailProviders.setSummary(getString(R.string.sum_voicemail_choose_provider));
            mVoicemailSettings.setEnabled(false);
            mVoicemailSettings.setIntent(null);
            mVoicemailNotificationVibrate.setEnabled(false);
        } else {
            if (DBG) log("updateVMPreferenceWidget: key: " + key + " -> " + provider.toString());

            final String providerName = provider.name;
            mVoicemailProviders.setSummary(providerName);
            mVoicemailSettings.setEnabled(true);
            mVoicemailSettings.setIntent(provider.intent);
            mVoicemailNotificationVibrate.setEnabled(true);
        }
    }


    /**
     * Simulates user clicking on a passed preference.
     * Usually needed when the preference is a dialog preference and we want to invoke
     * a dialog for this preference programmatically.
     * TODO: figure out if there is a cleaner way to cause preference dlg to come up
     */
    private void simulatePreferenceClick(Preference preference) {
        // Go through settings until we find our setting
        // and then simulate a click on it to bring up the dialog
        final ListAdapter adapter = getPreferenceScreen().getRootAdapter();
        for (int idx = 0; idx < adapter.getCount(); idx++) {
            if (adapter.getItem(idx) == preference) {
                getPreferenceScreen().onItemClick(this.getListView(),
                        null, idx, adapter.getItemId(idx));
                break;
            }
        }
    }

    @Override
    public boolean onOptionsItemSelected(MenuItem item) {
        final int itemId = item.getItemId();
        if (itemId == android.R.id.home) {  // See ActionBar#setDisplayHomeAsUpEnabled()
            onBackPressed();
            return true;
        }
        return super.onOptionsItemSelected(item);
    }

    /**
     * Finish current Activity and go up to the top level Settings ({@link CallFeaturesSetting}).
     * This is useful for implementing "HomeAsUp" capability for second-level Settings.
     */
    public static void goUpToTopLevelSetting(
            Activity activity, SubscriptionInfoHelper subscriptionInfoHelper) {
        Intent intent = subscriptionInfoHelper.getIntent(CallFeaturesSetting.class);
        intent.setAction(Intent.ACTION_MAIN);
        intent.addFlags(Intent.FLAG_ACTIVITY_CLEAR_TOP);
        activity.startActivity(intent);
        activity.finish();
    }
}<|MERGE_RESOLUTION|>--- conflicted
+++ resolved
@@ -1239,14 +1239,12 @@
         } else {
             prefSet.removePreference(mEnableVideoCalling);
         }
-<<<<<<< HEAD
-=======
 
         if (ImsManager.isVolteEnabledByPlatform(this) &&
                 !mPhone.getContext().getResources().getBoolean(
                         com.android.internal.R.bool.config_carrier_volte_tty_supported)) {
             TelephonyManager tm = (TelephonyManager) getSystemService(Context.TELEPHONY_SERVICE);
-            tm.listen(mPhoneStateListener, PhoneStateListener.LISTEN_CALL_STATE);
+            /* tm.listen(mPhoneStateListener, PhoneStateListener.LISTEN_CALL_STATE); */
         }
 
         Preference wifiCallingSettings = findPreference(
@@ -1273,7 +1271,6 @@
             }
             wifiCallingSettings.setSummary(resId);
         }
->>>>>>> 5727ea57
     }
 
     @Override
